--- conflicted
+++ resolved
@@ -176,29 +176,6 @@
     (x1 + dx / 2.0, y1 + dy / 2.0)
 }
 
-<<<<<<< HEAD
-pub fn point_in_polygon(x1: f32, y1: f32, polygon: &[Point], bounds: &Bounds) -> bool {
-    let intersections = segment_polygon_intersection(
-        bounds.min_x - 1.0,
-        y1,
-        bounds.max_x + 1.0,
-        y1,
-        polygon,
-        true,
-    );
-    let (mut left, mut right) = (0, 0);
-    'outer : for cut in intersections {
-        for corner in polygon {
-            if !significantly_different(cut.0, corner.0) && !significantly_different(cut.1, corner.1) {
-                continue 'outer;
-            }
-        }
-        if cut.0 < x1 && significantly_different(cut.0, x1) {
-            left += 1;
-        }
-        if cut.0 > x1 && significantly_different(cut.0, x1) {
-            right += 1;
-=======
 pub fn point_in_polygon(x1: f32, y1: f32, polygon: &[Point], _bounds: &Bounds) -> bool {
     let mut mids = vec![];
     {
@@ -226,7 +203,6 @@
             inside+=1;
         } else {
             outside+=1;
->>>>>>> b85e4fde
         }
     }
     return inside>outside
