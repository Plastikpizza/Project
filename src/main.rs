pub mod corners;
mod geometry;
pub mod graph;
mod util;

use corners::Corners;
use geometry::euclidean_distance;
// use geometry::fermat_point;
use geometry::overlap;
use geometry::Bounds;
use indexmap::IndexSet;
use itertools::Itertools;
use ordered_float::OrderedFloat;
use petgraph::data::FromElements;
use petgraph::visit::EdgeRef;

use rand::{distributions::Uniform, prelude::Distribution, Rng, SeedableRng};
use util::to_graph;
use util::to_point;

use std::collections::HashMap;
use std::time::SystemTime;

// use crate::util::is_improvement_by_factor;

/// a location in 2D
type Point = (f32, f32);

// const POPULATION_SIZE: usize = 500;
/// the minimum multiplier to the average terminal distance by which a Steiner
/// point will be moved. In the original paper this value is always used after
/// 1000 generations have passed.
const M_RANGE_MIN: f32 = 0.01;
/// the number of new individuals to create every generation. In the original
/// StOBGA this value is fixed at 166.
// const NUMBER_OFFSPRING: usize = POPULATION_SIZE / 3;
/// the smallest probability by which a flip_move_mutation is going to occur.
const P_FLIP_MOVE_MIN: f32 = 0.60;
const P_FLIP_MOVE_MAX: f32 = 0.99;
/// represents an infinitely large value without getting dangerously close to
/// the limits of this datatype.
const INF: f32 = 1e10;
/// a small value, usually utilized to make up for floating point imprecisions.
const EPSILON: f32 = 1e-6;
/// amount of generations the algorithm continues whilst not finding
/// a better individual before ending
const RECESSION_DURATION: usize = 119500;

/// represents a Steiner Problem instance, consisting of terminals, obstacles
/// and their corners, the centroids obtained through Delaunay triangulation,
/// bounds and the average distance between terminals
struct EstpoInstance {
    /// a list of all the terminals to be connected
    terminals: Vec<Point>,
    /// a list of all the obstacles present on the plane
    obstacles: Vec<Obstacle>,
    /// a list of all the obstacles' corners
    obstacle_corners: Vec<Point>,
    /// a list to store the centroids of the triangles, obtained through
    /// Delaunay triangulation
    // centroids: Vec<Point>,
    /// the left, topmost and right, bottommost coordinates framing all
    /// terminals and obstacles in a square
    bounds: Bounds,
    /// the mean distance between terminals
    average_terminal_distance: f32,
}

impl EstpoInstance {
    /// constructor taking a vector of terminals (Points) and a list of
    /// Obstacles as its arguments.
    fn new(terminals: Vec<Point>, obstacles: Vec<Obstacle>) -> Self {
        let mut obstacle_corners = Vec::new();
        for obstacle in &obstacles {
            for point in &obstacle.points {
                obstacle_corners.push(*point);
            }
        }
        let mut centroids = Vec::new();
        let vertices = terminals
            .iter()
            .chain(obstacle_corners.iter())
            .map(|(x, y)| delaunator::Point {
                x: *x as f64,
                y: *y as f64,
            })
            .collect::<Vec<_>>();
        let mut triangles = Vec::new();
        for triple in delaunator::triangulate(&vertices)
            .triangles
            .as_slice()
            .windows(3)
        {
            triangles.push([
                (vertices[triple[0]].x as f32, vertices[triple[0]].y as f32),
                (vertices[triple[1]].x as f32, vertices[triple[1]].y as f32),
                (vertices[triple[2]].x as f32, vertices[triple[2]].y as f32),
            ]);
        }
        for [a, b, c] in triangles {
            centroids.push(geometry::centroid(a, b, c));
        }

        let mut bounds = Bounds {
            min_x: INF,
            max_x: 0.0,
            min_y: INF,
            max_y: 0.0,
        };
        for point in terminals.iter().chain(obstacle_corners.iter()) {
            if point.0 < bounds.min_x {
                bounds.min_x = point.0
            }
            if point.1 < bounds.min_y {
                bounds.min_y = point.1
            }
            if point.0 > bounds.max_x {
                bounds.max_x = point.0
            }
            if point.1 > bounds.max_y {
                bounds.max_y = point.1
            }
        }
        let mut average_terminal_distance = 0.0;

        {
            let n = terminals.len();
            for i in 0..n {
                for j in 0..n {
                    average_terminal_distance += euclidean_distance(terminals[i], terminals[j]);
                }
            }
            average_terminal_distance /= (n*(n-1)) as f32;
        }
<<<<<<< HEAD
        average_terminal_distance /= counter as f32;

=======
>>>>>>> 0cccad96
        EstpoInstance {
            terminals,
            obstacles,
            obstacle_corners,
            // centroids,
            bounds,
            average_terminal_distance,
        }
    }

    /// a function to check whether a given point is located inside a
    /// solid obstacle
    fn coordinates_in_solid_obstacle(&self, coordinates: Point) -> bool {
        for obstacle in self.obstacles.iter() {
            if obstacle.weight == INF {
                if geometry::point_in_polygon(
                    coordinates.0,
                    coordinates.1,
                    &obstacle.points,
                    &obstacle.bounds,
                ) {
                    return true;
                }
            }
        }
        false
    }
}

/// an extension to the usual Point data structure. This one can be hashed and
/// therefore be stored in a HashSet, IndexSet or IndexMap.
type OPoint = (OrderedFloat<f32>, OrderedFloat<f32>);

/// Chromosomes are one of the two building blocks of Individuals.
/// Being the genotype, they hold the crucial information to build the
/// genotype and evaluate its objective function.
///
/// Genotypes contain all Steiner Points an Individual might have.
/// Steiner Points can be stored as Points with 2D coordinates,
/// or through an index for the list of obstacle corners.
#[derive(Clone)]
struct Chromosome {
    steiner_points: IndexSet<OPoint>,
    included_corners: Corners,
}

impl std::fmt::Debug for Chromosome {
    fn fmt(&self, f: &mut std::fmt::Formatter<'_>) -> std::fmt::Result {
        let string = format!("{:?}", self.included_corners);
        let len = string.len();
        f.write_str(
            format!(
                "Chromosome(steinerPoints={:?}, includedObstacleCornersIndices=set([{}]))",
                self.steiner_points
                    .iter()
                    .map(|p| to_point(*p))
                    .collect::<Vec<Point>>(),
                string.chars().skip(1).take(len - 2).collect::<String>()
            )
            .as_str(),
        )
    }
}

/// Small wrapper around a [
/// petgraph::UnGraph](../petgraph/graph/type.UnGraph.html)
/// data structure to cache its summed edge weights.
#[derive(Clone)]
struct MinimumSpanningTree {
    total_weight: f32,
    graph: petgraph::graph::UnGraph<Point, f32, u32>,
}

/// Together a [Chromosome] and a [SteinerProblem] for an Individual.
/// An Individual represents a potential solution that can be evaluated.
/// Individuals are part of [StOBGA]'s population.
/// Individuals can be mutated and crossed over to create new Individuals
#[derive(Clone)]
struct Individual {
    chromosome: Chromosome,
    minimum_spanning_tree: Option<MinimumSpanningTree>,
}

// struct StOBGA<R: Rng> {
//     problem: EstpoInstance,
//     population: Vec<Individual>,
//     random_generator: R,
//     current_generation: usize,
//     child_buffer: Vec<Individual>,
//     function_evaluations: u64,
//     edge_db: HashMap<(OPoint, OPoint), f32>,
//     start_time: SystemTime,
// }

struct StOBSA<R: Rng> {
    problem: EstpoInstance,
    solution: Individual,
    best_so_far: Option<Individual>,
    random_generator: R,
    iteration: u64,
    function_evaluations: u64,
    edge_db: HashMap<(OPoint, OPoint), f32>,
    start_time: SystemTime,
}

impl<R: Rng> StOBSA<R> {
    fn mutate_flip_move(&mut self) {
        // todo!("change generation to be meaningful or leave it out.");
        self.solution
<<<<<<< HEAD
            .mutation_flip_move(&self.problem, &mut self.random_generator, 0);
=======
            .mutation_flip_move(&self.problem, &mut self.random_generator, self.iteration as usize);
>>>>>>> 0cccad96
    }

    fn mutate_add_steiner(&mut self) {
        self.solution
            .mutation_add_steiner(&self.problem, &mut self.random_generator)
    }

    fn mutate_remove_steiner(&mut self) {
        self.solution
            .mutation_remove_steiner(&self.problem, &mut self.random_generator)
    }

    fn mutate(&mut self) {
        let p_flip_move = f32::max(P_FLIP_MOVE_MIN as f32, P_FLIP_MOVE_MAX as f32 * (1.0-(self.iteration as f32 / 239000 as f32)));
        if self.random_generator.gen_bool(p_flip_move as f64) {
            self.mutate_flip_move();
        } else {
            if self.random_generator.gen_bool(0.5) {
                self.mutate_add_steiner();
            } else {
                self.mutate_remove_steiner();
            }
        }
    }

    fn compute_distance(&self, from: OPoint, to: OPoint) -> f32 {
        let p1 = to_point(from);
        let p2 = to_point(to);
        let mut length = geometry::euclidean_distance(p1, p2);
        let line_bounds = Bounds {
            min_x: p1.0.min(p2.0),
            min_y: p1.1.min(p2.1),
            max_x: p1.0.max(p2.0),
            max_y: p1.1.max(p2.1),
        };
        for obstacle in &self.problem.obstacles {
            let bounds = &obstacle.bounds;
            if overlap(
                line_bounds.min_x,
                line_bounds.min_y,
                line_bounds.max_x,
                line_bounds.max_y,
                bounds.min_x,
                bounds.min_y,
                bounds.max_x,
                bounds.max_y,
            ) {
                let intersection_len = geometry::intersection_length(
                    *from.0,
                    *from.1,
                    *to.0,
                    *to.1,
                    &obstacle.points,
                    &obstacle.bounds,
                );
                if intersection_len > 0.0 {
                    if obstacle.weight == INF {
                        length = INF;
                        break;
                    } else {
                        length -= intersection_len;
                        length += intersection_len * obstacle.weight;
                    }
                }
            }
        }
        length
    }

    fn build_mst(&mut self) {
        let mut graph = petgraph::graph::UnGraph::new_undirected();
        let individual = &self.solution;
        let source_vertices = individual
            .chromosome
            .steiner_points
            .iter()
            .map(|&p| p)
            .chain(
                individual
                    .chromosome
                    .included_corners
                    .iter()
                    .map(|c| util::to_graph(self.problem.obstacle_corners[c])),
            )
            .chain(self.problem.terminals.iter().map(|p| to_graph(*p)));
        // let source_vertices = source_vertices.collect_vec();
        for vertex in source_vertices.clone() {
            graph.add_node(to_point(vertex));
        }
        for pair in source_vertices.enumerate().combinations(2) {
            let (i1, t1) = pair[0];
            let (i2, t2) = pair[1];
            // let length = self.get_distance(t1, t2);
            let length = if let Some(&x) = self.edge_db.get(&(t1, t2)) {
                x
            } else if let Some(&x) = self.edge_db.get(&(t2, t1)) {
                x
            } else {
                let d = self.compute_distance(t1, t2);
                self.edge_db.insert((t1, t2), d);
                d
            };
            graph.add_edge(
                petgraph::graph::NodeIndex::new(i1),
                petgraph::graph::NodeIndex::new(i2),
                length,
            );
        }

        let mst = petgraph::graph::UnGraph::<_, _>::from_elements(
            petgraph::algo::min_spanning_tree(&graph),
        );
        let total_distance = mst.edge_weights().sum::<f32>();
        let mst = MinimumSpanningTree {
            total_weight: total_distance,
            graph: mst,
        };
        self.solution.minimum_spanning_tree = Some(mst);
        self.function_evaluations += 1;
    }

    fn new(rng: R, problem: EstpoInstance) -> Self {
        let mut stobsa = StOBSA {
            problem,
            random_generator: rng,
            edge_db: HashMap::new(),
            function_evaluations: 0,
            start_time: SystemTime::now(),
            solution: Individual {
                chromosome: Chromosome {
                    steiner_points: IndexSet::new(),
                    included_corners: Corners::new(),
                },
                minimum_spanning_tree: None,
            },
            best_so_far: None,
            iteration: 0,
        };
        stobsa.build_mst();
        stobsa
    }

    fn instance_to_svg(&self, instance: &Individual) -> String {
        let scaling_factor = 1000.0;
        let move_y = self.problem.bounds.max_y * scaling_factor;
        let mut result = format!(
            "<svg width='{}px' height='{}px'>",
            self.problem.bounds.max_x * scaling_factor,
            self.problem.bounds.max_y * scaling_factor
        )
        .to_string();
        for obstacle in &self.problem.obstacles {
            let mut svg = "<polygon style='fill:red' points='".to_string();
            for corner in &obstacle.points {
                svg = format!(
                    "{} {},{}",
                    svg,
                    corner.0 * scaling_factor,
                    -corner.1 * scaling_factor + move_y
                );
            }
            svg = format!("{}'/>", svg);
            result = format!("{} {}", result, svg);
        }
        let graph = &instance.minimum_spanning_tree.as_ref().unwrap().graph;
        for edge in graph.edge_references() {
            let from = graph[edge.source()];
            let to = graph[edge.target()];
            result = format!(
                "{}<line x1='{}' y1='{}' x2='{}' y2='{}' style='stroke:black;stroke-width:2px'/>",
                result,
                from.0 * scaling_factor,
                -from.1 * scaling_factor + move_y,
                to.0 * scaling_factor,
                -to.1 * scaling_factor + move_y
            );
        }
        for steiner_point in instance.chromosome.steiner_points.iter() {
            result = format!(
                "{} <circle cx='{}' cy='{}' r='10' fill='green'/>",
                result,
                steiner_point.0 * scaling_factor,
                -steiner_point.1 * scaling_factor + move_y
            );
<<<<<<< HEAD
        }
        for corner in instance.chromosome.included_corners.iter() {
            let steiner_point = self.problem.obstacle_corners[corner];
            result = format!(
                "{} <circle cx='{}' cy='{}' r='10' fill='grey'/>",
                result,
                steiner_point.0 * scaling_factor,
                -steiner_point.1 * scaling_factor + move_y
            );
        }
=======
        }
        for corner in instance.chromosome.included_corners.iter() {
            let steiner_point = self.problem.obstacle_corners[corner];
            result = format!(
                "{} <circle cx='{}' cy='{}' r='10' fill='grey'/>",
                result,
                steiner_point.0 * scaling_factor,
                -steiner_point.1 * scaling_factor + move_y
            );
        }
>>>>>>> 0cccad96
        for terminal in self.problem.terminals.iter() {
            result = format!(
                "{} <circle cx='{}' cy='{}' r='10' fill='blue'/>",
                result,
                terminal.0 * scaling_factor,
                -terminal.1 * scaling_factor + move_y
            );
        }
        format!("{}</svg>", result)
    }

    fn temperature(&self) -> f32 {
<<<<<<< HEAD
        f32::max(EPSILON, f32::powf(0.9, f32::floor(self.function_evaluations as f32 / 10.0)))
=======
        0.25 / f32::ln(1.0 + self.iteration as f32)
>>>>>>> 0cccad96
    }
}

impl Individual {
    fn mutation_remove_steiner<R: Rng>(&mut self, problem: &EstpoInstance, rng: &mut R) {
        let mut candidate_steiner_points = Vec::new();

        let graph = &self.minimum_spanning_tree.as_ref().unwrap().graph;
        for steiner_point in self.chromosome.steiner_points.iter() {
            let id = graph
                .node_indices()
                .find(|id| graph[*id].0 == *steiner_point.0 && graph[*id].1 == *steiner_point.1)
                .unwrap();
            let edges = graph.edges(id);
            if edges.count() <= 2 {
                candidate_steiner_points.push(*steiner_point);
            }
        }
        let mut candidate_corners = Vec::new();
        for index_corner in self.chromosome.included_corners.iter() {
            let steiner_point = problem.obstacle_corners[index_corner];
            let id = graph
                .node_indices()
                .find(|id| graph[*id].0 == steiner_point.0 && graph[*id].1 == steiner_point.1)
                .unwrap();
            let edges = graph.edges(id);
            if edges.count() <= 2 {
                candidate_corners.push(index_corner.clone());
            }
        }
        match (candidate_steiner_points.len(), candidate_corners.len()) {
            (0, 0) => {}
            (0, n) => {
                self.chromosome
                    .included_corners
                    .remove(&candidate_corners[if n > 1 { rng.gen_range(0..n) } else { 0 }]);
            }
            (n, 0) => {
                self.chromosome
                    .steiner_points
                    .remove(&candidate_steiner_points[if n > 1 { rng.gen_range(0..n) } else { 0 }]);
            }
            (n, m) => {
                if rng.gen_bool((n as f32 / m as f32).clamp(0.0, 1.0) as f64) {
                    self.chromosome.steiner_points.remove(
                        &candidate_steiner_points[if n > 1 { rng.gen_range(0..n) } else { 0 }],
                    );
                } else {
                    self.chromosome
                        .included_corners
                        .remove(&candidate_corners[if m > 1 { rng.gen_range(0..m) } else { 0 }]);
                }
            }
        }
        self.minimum_spanning_tree = None;
    }

    fn mutation_add_steiner<R: Rng>(&mut self, problem: &EstpoInstance, rng: &mut R) {
        let mut candidates = Vec::new();
        let graph = &self.minimum_spanning_tree.as_ref().unwrap().graph;
        for i1 in graph.node_indices() {
            let connections = graph.edges(i1);
            let c1 = graph[i1];
            let v1 = nalgebra::Vector2::new(c1.0, c1.1);
            for edge in connections.combinations(2) {
                let i2 = edge[0].target();
                let i3 = edge[1].target();
                let c2 = graph[i2];
                let c3 = graph[i3];
                let v2 = nalgebra::Vector2::new(c2.0, c2.1);
                let v3 = nalgebra::Vector2::new(c3.0, c3.1);
                let v12 = v2 - v1;
                let v13 = v3 - v1;
                let dot = v12.dot(&v13);
                let den = v12.norm() * v13.norm();
                let angle = (dot / den).acos();
                if angle < geometry::RADIANS_120_DEGREE {
                    candidates.push((i1, i2, i3));
                }
            }
        }
        if candidates.len() == 0 {
            // add random steiner point
            let min_x = problem.bounds.min_x;
            let max_x = problem.bounds.max_x;
            let min_y = problem.bounds.min_y;
            let max_y = problem.bounds.max_y;
            let mut new_steiner = (rng.gen_range(min_x..max_x), rng.gen_range(min_y..max_y));
            while problem.coordinates_in_solid_obstacle(new_steiner) {
                new_steiner = (rng.gen_range(min_x..max_x), rng.gen_range(min_y..max_y));
            }
            self.chromosome.steiner_points.insert(to_graph(new_steiner));
        } else {
            let random_triple = candidates[if candidates.len() > 1 {
                rng.gen_range(0..candidates.len())
            } else {
                0
            }];
            let p1 = graph[random_triple.0];
            let p2 = graph[random_triple.1];
            let p3 = graph[random_triple.2];
            let p4 = geometry::fermat_point(p1, p2, p3, EPSILON);
            if !problem.coordinates_in_solid_obstacle(p4) {
                if match self
                    .chromosome
                    .steiner_points
                    .iter()
                    .map(|&s| OrderedFloat::from(euclidean_distance(to_point(s), p4)))
                    .min()
                {
                    Some(OrderedFloat(x)) => x > 1e-2,
                    None => true,
                } {
                    self.chromosome.steiner_points.insert(to_graph(p4));
                }
            }
        }
        self.minimum_spanning_tree = None;
    }

    fn mutation_flip_move<R: Rng>(
        &mut self,
        problem: &EstpoInstance,
        rng: &mut R,
        iteration: usize,
    ) {
        let s = self.chromosome.steiner_points.len();
        let k = problem.obstacle_corners.len();
        let p_gene = if s + k == 0 {
            1.0
        } else {
            1.0 / ((s + k) as f32)
        };
        let m_range = problem.average_terminal_distance
            * f32::max(1.0 - (iteration as f32) / (1000.0 * 239.0), M_RANGE_MIN);
        let mut to_remove = Vec::new();
        let mut to_add = Vec::new();
        for &steiner_point in self.chromosome.steiner_points.iter() {
            if rng.gen_bool(p_gene as f64) {
                let x_sign = if rng.gen_bool(0.5) { 1.0 } else { -1.0 };
                let y_sign = if rng.gen_bool(0.5) { 1.0 } else { -1.0 };

                to_remove.push(steiner_point);
                if m_range > M_RANGE_MIN {
                    let dist = Uniform::new(M_RANGE_MIN, m_range);
                    to_add.push((
                        OrderedFloat(*steiner_point.0 + dist.sample(rng) * x_sign),
                        OrderedFloat(*steiner_point.1 + dist.sample(rng) * y_sign),
                    ));
                } else {
                    to_add.push((
                        OrderedFloat(*steiner_point.0 + M_RANGE_MIN * x_sign),
                        OrderedFloat(*steiner_point.1 + M_RANGE_MIN * y_sign),
                    ));
                }
            }
        }
        for point in to_remove {
            self.chromosome.steiner_points.remove(&point);
        }
        for point in to_add {
            self.chromosome.steiner_points.insert(point);
        }
        for i in 0..k {
            if rng.gen_bool(p_gene as f64) {
                if self.chromosome.included_corners.contains(&i) {
                    self.chromosome.included_corners.remove(&i);
                } else {
                    self.chromosome.included_corners.insert(i);
                }
            }
        }
        self.minimum_spanning_tree = None
    }
}

#[derive(Clone)]
struct Obstacle {
    weight: f32,
    bounds: Bounds,
    points: Vec<Point>,
}

impl std::fmt::Debug for Obstacle {
    fn fmt(&self, f: &mut std::fmt::Formatter<'_>) -> std::fmt::Result {
        f.debug_struct("Obstacle")
            .field("weight", &self.weight)
            .field("bounds", &self.bounds)
            .field("points", &self.points)
            .finish()
    }
}

impl Obstacle {
    fn new(weight: f32, points: Vec<Point>) -> Self {
        Self {
            weight,
            points,
            bounds: Bounds::default(),
        }
    }

    pub(crate) fn compute_bounds(mut self) -> Obstacle {
        let mut bounds = Bounds::default();
        for point in &self.points {
            if point.0 < bounds.min_x {
                bounds.min_x = point.0
            }
            if point.1 < bounds.min_y {
                bounds.min_y = point.1
            }
            if point.0 > bounds.max_x {
                bounds.max_x = point.0
            }
            if point.1 > bounds.max_y {
                bounds.max_y = point.1
            }
        }
        self.bounds = bounds;
        self
    }
}

fn main() {
    std::env::set_var("RUST_BACKTRACE", "full");
    let mut terminals = Vec::new();
    for line in std::fs::read_to_string(
        std::env::args()
            .nth(1)
            .expect("please specify terminal file"),
    )
    .unwrap()
    .lines()
    .skip(1)
    {
        let coords = line
            .split(",")
            .map(|c| c.parse().unwrap())
            .collect::<Vec<_>>();
        terminals.push((coords[0], coords[1]));
    }

    let mut obstacles = Vec::new();
    {
        let mut current_obstacle = Obstacle::new(0.0, vec![]);
        for line in std::fs::read_to_string(
            std::env::args()
                .nth(2)
                .expect("please specify obstacle file"),
        )
        .unwrap()
        .lines()
        {
            if line == "" || line == "," {
                obstacles.push(current_obstacle.compute_bounds());
                current_obstacle = Obstacle::new(0.0, vec![]);
            } else if line.to_lowercase().starts_with("max") {
                current_obstacle.weight = INF
            } else {
                let fields = line.split(",").collect::<Vec<_>>();
                if fields.get(1) == Some(&"") || fields.len() < 2 {
                    current_obstacle.weight = fields[0].parse().unwrap();
                } else {
                    current_obstacle
                        .points
                        .push((fields[0].parse().unwrap(), fields[1].parse().unwrap()));
                }
            }
        }
        obstacles.push(current_obstacle.compute_bounds());
    }

    let seed = match std::env::args().nth(3) {
        Some(a) => a.parse().expect("could not parse seed"),
        None => 0,
    };

    let rng = rand_pcg::Pcg32::seed_from_u64(seed);
    let problem = EstpoInstance::new(terminals.clone(), obstacles.clone());
    let mut stobsa = StOBSA::new(rng, problem);

    println!(
        "generation§population average§best§chromosome§function evaluations§runtime in seconds§svg§seed={}",
        seed
    );
    let mut iterations_without_improvement = 0;
    loop {
        let old_chromosome = stobsa.solution.chromosome.clone();
        let old_mst = stobsa
            .solution
            .minimum_spanning_tree
            .as_ref()
            .unwrap()
            .clone();
        stobsa.mutate();
        stobsa.build_mst();
        let t = stobsa.temperature();
        let delta = old_mst.total_weight
            - stobsa
                .solution
                .minimum_spanning_tree
                .as_ref()
                .unwrap()
                .total_weight;
        let mut p_accept = f32::exp(delta / t) as f64;
        if p_accept >= 1.0 {
            p_accept = 1.0;
        }
        if !stobsa.random_generator.gen_bool(p_accept) {
            stobsa.solution.chromosome = old_chromosome;
            stobsa.solution.minimum_spanning_tree = Some(old_mst);
        }
        let mut print_flag = false;
        if stobsa.best_so_far.is_none() {
            stobsa.best_so_far = Some(stobsa.solution.clone());
            print_flag = true;
        } else {
            if stobsa
                .solution
                .minimum_spanning_tree
                .as_ref()
                .unwrap()
                .total_weight
                < stobsa
                    .best_so_far
                    .as_ref()
                    .unwrap()
                    .minimum_spanning_tree
                    .as_ref()
                    .unwrap()
                    .total_weight
            {
                stobsa.best_so_far = Some(stobsa.solution.clone());
                print_flag = true;
            }
        }
        stobsa.iteration += 1;
        if print_flag {
            iterations_without_improvement = 0;
            println!(
                "{}§{}§{:?}§{}§{}",
                stobsa.function_evaluations,
                {
                    stobsa
                        .solution
                        .minimum_spanning_tree
                        .as_ref()
                        .unwrap()
                        .total_weight
                },
                stobsa.solution.chromosome,
                match SystemTime::now().duration_since(stobsa.start_time) {
                    Ok(s) => format!("{}", s.as_secs_f32()),
                    Err(_) => format!("NA"),
                },
                stobsa.instance_to_svg(&stobsa.solution)
            );
        } else {
            iterations_without_improvement += 1;
        }
        if iterations_without_improvement >= RECESSION_DURATION {
            break;
        }
    }
    println!(
        "{}§{}§{:?}§{}§{}",
        stobsa.function_evaluations,
        {
            stobsa
                .best_so_far.as_ref().unwrap()
                .minimum_spanning_tree
                .as_ref()
                .unwrap()
                .total_weight
        },
        stobsa.best_so_far.as_ref().unwrap().chromosome,
        match SystemTime::now().duration_since(stobsa.start_time) {
            Ok(s) => format!("{}", s.as_secs_f32()),
            Err(_) => format!("NA"),
        },
        stobsa.instance_to_svg(stobsa.best_so_far.as_ref().unwrap())
    );
}

#[cfg(test)]
mod test {
    use std::{collections::HashSet, fmt::Binary, time::Instant};

    use crate::{
        geometry::{intersection_length, middle, point_in_polygon, segment_polygon_intersection},
        graph::Graph,
        *,
    };
    use itertools::Itertools;
    use petgraph::{data::FromElements, prelude::UnGraph};
    use rand::{Rng, SeedableRng};

    #[test]
    fn test_geometry() {
        assert_eq!(
            crate::geometry::point_in_polygon(
                0.0,
                0.0,
                &[(-1.0, -1.0), (1.0, 1.0), (0.0, 2.0)],
                &geometry::Bounds {
                    min_x: -1.0,
                    max_x: 1.0,
                    min_y: -1.0,
                    max_y: 2.0
                }
            ),
            false
        )
    }

    #[test]
    fn test_geometry2() {
        assert_eq!(
            crate::geometry::segment_polygon_intersection(
                0.0,
                0.0,
                2.0,
                0.0,
                &[(1.0, 0.0), (1.0, -1.0), (-1.0, -1.0)],
                true
            ),
            vec![(1.0, 0.0)]
        );
        assert_eq!(
            crate::geometry::intersection_length(
                0.0,
                0.0,
                2.0,
                0.0,
                &[(1.0, 0.0), (1.0, -1.0), (-1.0, -1.0)],
                &geometry::Bounds {
                    min_x: -1.0,
                    max_x: 1.0,
                    min_y: -1.0,
                    max_y: 0.0
                }
            ),
            0.0
        );
    }

    // #[test]
    // fn test_geometry3() {
    //     assert_eq!(
    //         crate::geometry::segment_polygon_intersection(
    //             0.0,
    //             0.0,
    //             1.0,
    //             1.0,
    //             &[(0.0, 0.0), (1.0, 1.0), (1.0, -1.0)],
    //             true
    //         ),
    //         Vec::new()
    //     )
    // }

    #[test]
    fn test_geometry4() {
        assert_eq!(
            crate::geometry::intersection_length(
                3.0,
                1.0,
                4.0,
                5.0,
                &[(0.0, 0.0), (3.0, 1.0), (4.0, 5.0)],
                &geometry::Bounds {
                    min_x: 0.0,
                    max_x: 4.0,
                    min_y: 0.0,
                    max_y: 5.0
                }
            ),
            0.0
        )
    }

    #[test]
    fn instance_five_issue() {
        let steiner_points = [
            (0.39435774, 0.36414573), 
            (0.48510268, 0.82256573), 
            (0.478367, 0.45599815), 
            (0.5242697, 0.7148127), 
            (0.545881, 0.718454), 
            (0.2153477, 0.84840983), 
            (0.09824701, 0.16467005), 
            (0.10451312, 0.3484062), 
            (0.09365932, 0.16696312)
            ].iter().map(|&a|to_graph(a)).collect::<IndexSet<_>>();
        let terminals = vec![
            (0.644,0.242),
            (0.24,0.386),
            (0.048,0.39),
            (0.152,0.15000000000000002),
            (0.654,0.698),
            (0.526,0.87),
            (0.156,0.85),
            (0.43,0.5900000000000001),
            (0.91,0.72),
            (0.88,0.634),
            (0.728,0.406),
        ];
        let mut obstacles = vec![
        Obstacle::new(5.0, vec![
            (0.098,0.9),
            (0.21,0.902),
            (0.204,0.488),
            (0.094,0.488),
        ]).compute_bounds(),
        Obstacle::new(5.0, vec![
            (0.602,0.81),
            (0.578,0.6),
            (0.766,0.466),
            (0.912,0.704),
            (0.72,0.622),
            (0.718,0.834)]).compute_bounds(),
        Obstacle::new(5.0,vec![
            (0.45,0.206),
            (0.512,0.414),
            (0.614,0.408),
            (0.732,0.39),
            (0.84,0.398),
            (0.85,0.2),
            (0.644,0.274)]).compute_bounds(),
        Obstacle::new(5.0,vec![
            (0.1,0.304),
            (0.344,0.112),
            (0.096,0.098),
        ]).compute_bounds()
        ];
        let obstacle = Obstacle::new(5.0, vec![
            (0.602,0.81),
            (0.578,0.6),
            (0.766,0.466),
            (0.912,0.704),
            (0.72,0.622),
            (0.718,0.834)]).compute_bounds();
        let rng = rand_pcg::Pcg32::seed_from_u64(0);
        let included_corners = [
            7, 
            10, 
            17
            ].into_iter().collect();
        let instance = SteinerProblem::new(terminals, obstacles);
        let chromosome = Chromosome {
            steiner_points,
            included_corners,
        };
        
        assert!(geometry::point_in_polygon(0.721041977,0.599999964, &obstacle.points, &obstacle.bounds));
        assert!(!geometry::point_in_polygon(0.7965147, 0.48967615, &obstacle.points, &obstacle.bounds));
        assert!(geometry::point_in_polygon(0.622285664, 0.703999758, &obstacle.points, &obstacle.bounds));
        assert!(!geometry::point_in_polygon(0.545881, 0.718454, &obstacle.points, &obstacle.bounds));
        assert!(geometry::intersection_length(0.654, 0.698, 0.545881, 0.718454, &obstacle.points, &obstacle.bounds) > 0.0);
        assert!(geometry::intersection_length(0.545881, 0.718454,0.654, 0.698, &obstacle.points, &obstacle.bounds) > 0.0);
        assert!(geometry::intersection_length(0.7965147, 0.48967615,0.654, 0.698, &obstacle.points, &obstacle.bounds) > 0.0);
        let mut stobga = StOBGA::new(rng,instance, 500, 0, 500, 0);
        stobga.population[0] = Individual{chromosome, minimum_spanning_tree:None};
        stobga.build_mst(0, BufferSelector::Population);
        println!("{}",stobga.population[0].minimum_spanning_tree.as_ref().unwrap().total_weight);
        println!("{}",stobga.instance_to_svg(0));
    }

    #[test]
    fn test_geometry6() {
        let middle = middle(3.0, 1.0, 4.0, 5.0);
        assert!(!point_in_polygon(
            middle.0,
            middle.1,
            &[(0.0, 0.0), (3.0, 1.0), (4.0, 5.0)],
            &geometry::Bounds {
                min_x: 0.0,
                max_x: 4.0,
                min_y: 0.0,
                max_y: 5.0
            }
        ))
    }

    #[test]
    fn test_geometry7() {
        let middle = middle(0.0, 0.0, 4.0, 5.0);
        assert!(!point_in_polygon(
            middle.0,
            middle.1,
            &[(0.0, 0.0), (3.0, 1.0), (4.0, 5.0)],
            &geometry::Bounds {
                min_x: 0.0,
                max_x: 4.0,
                min_y: 0.0,
                max_y: 5.0
            }
        ))
    }

    #[test]
    fn test_geometry8() {
        let middle = middle(0.0, 0.0, 3.0, 1.0);
        assert!(!point_in_polygon(
            middle.0,
            middle.1,
            &[(0.0, 0.0), (3.0, 1.0), (4.0, 5.0)],
            &geometry::Bounds {
                min_x: 0.0,
                max_x: 4.0,
                min_y: 0.0,
                max_y: 5.0
            }
        ))
    }

    #[test]
    fn test_geometry9() {
        assert_eq!(
            crate::geometry::intersection_length(
                0.0,
                1.0,
                1.0,
                1.0,
                &[(0.0, 0.0), (1.0, 0.0), (0.5, -1.0)],
                &geometry::Bounds {
                    min_x: 0.0,
                    max_x: 1.0,
                    min_y: -1.0,
                    max_y: 0.0
                }
            ),
            0.0
        )
    }

    #[test]
    fn test_geometry10() {
        assert!(
            crate::geometry::intersection_length(
                0.845641974,
                0.904959172,
                0.753467217,
                0.42431886,
                &[
                    (0.796, 0.898),
                    (0.804, 0.784),
                    (0.906, 0.792),
                    (0.908, 0.886),
                ],
                &geometry::Bounds {
                    min_x: 0.0,
                    max_x: 1.0,
                    min_y: 0.0,
                    max_y: 1.0
                }
            ) > 0.0
        )
    }

    #[test]
    fn test_geometry11() {
        println!(
            "{}",
            crate::geometry::intersection_length(
                0.936640447,
                0.706594727,
                0.753467217,
                0.42431886,
                &[
                    (0.784, 0.522),
                    (0.798, 0.44799999999999995),
                    (0.906, 0.45199999999999996),
                    (0.9, 0.534),
                ],
                &geometry::Bounds {
                    min_x: 0.0,
                    max_x: 1.0,
                    min_y: 0.0,
                    max_y: 1.0
                }
            )
        );
        assert!(
            crate::geometry::intersection_length(
                0.936640447,
                0.706594727,
                0.753467217,
                0.42431886,
                &[
                    (0.784, 0.522),
                    (0.798, 0.44799999999999995),
                    (0.906, 0.45199999999999996),
                    (0.9, 0.534),
                ],
                &geometry::Bounds {
                    min_x: 0.0,
                    max_x: 1.0,
                    min_y: 0.0,
                    max_y: 1.0
                }
            ) > 0.0
        )
    }

    #[test]
    fn using_petgraph() {
        let mut graph = petgraph::Graph::new_undirected();
        let i1 = graph.add_node((1.0, 1.0));
        let i2 = graph.add_node((2.0, 2.0));
        graph.add_edge(i1, i2, 1.0);
        let g2 = UnGraph::<_, _>::from_elements(petgraph::algo::min_spanning_tree(&graph));
        assert!(g2.edge_weights().sum::<f32>() == 1.0)
    }

    #[test]
    fn seeding_actually_makes_rand_reproducable() {
        let mut rng = rand_pcg::Pcg32::seed_from_u64(0);
        assert_eq!(rng.gen::<u64>(), 18195738587432868099);
        let mut rng1 = rand_pcg::Pcg32::seed_from_u64(0);
        assert_eq!(rng1.gen::<u64>(), 18195738587432868099);
    }

    #[test]
    fn hashing_edges() {
        let e1 = graph::Edge {
            start: util::to_graph((0.0, 0.0)),
            end: util::to_graph((1.0, 1.0)),
        };
        let e2 = graph::Edge {
            end: util::to_graph((0.0, 0.0)),
            start: util::to_graph((1.0, 1.0)),
        };
        let mut set = HashSet::new();
        set.insert(e1);
        set.insert(e2);
        assert!(set.len() == 1);
    }

    #[test]
    fn making_a_graph() {
        let mut graph = graph::Graph::new();
        graph.add_edge_from_points((0.0, 0.0), (1.0, 1.0), 1.0);
        graph.add_edge_from_points((2.0, 0.0), (1.0, 1.0), 1.0);
        graph.add_edge_from_points((0.0, 0.0), (1.0, 0.0), 1.0);
        println!("{:?}", graph.edges_connected_to_point((1.0, 1.0)));
    }

    #[test]
    fn trivial_mst() {
        let mut graph = Graph::new();
        graph.add_edge_from_points((0.0, 0.0), (0.0, 1.0), 1.0);
        graph.add_edge_from_points((1.0, 1.0), (0.0, 1.0), 1.0);
        let mst = graph.minimum_spanning_tree();
        assert_eq!(mst.nodes.len(), 3);
        assert_eq!(mst.edges.len(), 2);
    }

    #[test]
    fn advanced_mst() {
        let mut graph = Graph::new();
        graph.add_edge_from_points((0.0, 0.0), (0.0, 1.0), 1.0);
        graph.add_edge_from_points((0.0, 0.0), (1.0, 1.0), 2.0);
        graph.add_edge_from_points((0.0, 0.0), (1.0, 0.0), 3.0);
        graph.add_edge_from_points((1.0, 1.0), (0.0, 1.0), 4.0);
        graph.add_edge_from_points((1.0, 1.0), (1.0, 0.0), 5.0);
        graph.add_edge_from_points((1.0, 0.0), (0.0, 1.0), 6.0);
        let mst = graph.minimum_spanning_tree();
        assert_eq!(mst.nodes.len(), 4);
        assert_eq!(mst.edges.len(), 3);
        println!("{:?}", mst);
        assert_eq!(mst.edges.values().sum::<f32>(), 6.0);
    }

    // #[test]
    // fn build_binary_corners() {
    //     let mut corners = crate::corners::BinaryCorners::new();
    //     corners.insert(3);
    //     corners.insert(4);
    //     corners.insert(9);
    //     assert_eq!(corners.iter().collect_vec(), vec![3, 4, 9])
    // }

    #[test]
    // fn testing_binary_corners() {
    //     let mut corners = (0..3).collect::<BinaryCorners>();
    //     assert_eq!(corners.included, 7);
    //     corners.remove(&0);
    //     corners.remove(&1);
    //     assert_eq!(corners.included, 4);
    // }
    #[test]
    fn problematic_intersection() {
        let obstacle = Obstacle {
            weight: 4.0,
            bounds: Bounds::default(),
            points: vec![
                (0.116, 0.39),
                (0.096, 0.29),
                (0.084, 0.206),
                (0.104, 0.048),
                (0.31, 0.018),
                (0.542, 0.072),
                (0.5, 0.192),
                (0.338, 0.144),
                (0.256, 0.13),
                (0.208, 0.158),
                (0.208, 0.27),
            ],
        }
        .compute_bounds();
        let start = (0.182, 0.126);
        let end = (0.31, 0.018);
        let distance = intersection_length(
            start.0,
            start.1,
            end.0,
            end.1,
            &obstacle.points,
            &obstacle.bounds,
        );
        assert_eq!(distance, euclidean_distance(start, end));
    }

    #[test]
    fn problematic_lengths() {
        let obstacle1 = Obstacle {
            weight: INF,
            bounds: Bounds::default(),
            points: vec![
                (0.83, 1.33),
                (2.7, 1.19),
                (0.91, 0.36),
                (8.16, 1.31),
                (6.43, 3.06),
            ],
        }
        .compute_bounds();

        let obstacle2 = Obstacle {
            weight: INF,
            bounds: Bounds::default(),
            points: vec![(0.56, 1.27), (2.16, 1.09), (0.56, 0.33), (1.14, 0.88)],
        }
        .compute_bounds();

        let obstacle3 = Obstacle {
            weight: INF,
            bounds: Bounds::default(),
            points: vec![(0.19, 1.21), (0.82, 0.86), (0.18, 0.32)],
        }
        .compute_bounds();

        let steiner1 = (0.56, 0.33);
        let steiner2 = (0.82, 0.86);
        let steiner3 = (0.56, 1.27);

        let terminal1 = (2.89, 0.25);
        let terminal2 = (2.43, 2.08);

        let d1 = euclidean_distance(steiner1, steiner2);
        let d2 = euclidean_distance(steiner2, steiner3);
        let d3 = euclidean_distance(terminal1, steiner1);
        let d4 = euclidean_distance(terminal2, steiner2);

        let convenience = |v1: (f32, f32), v2: (f32, f32), p: Obstacle| {
            geometry::intersection_length(v1.0, v1.1, v2.0, v2.1, &p.points, &p.bounds)
        };
        assert_eq!(convenience(steiner1, steiner2, obstacle1), 0.0);
        assert_eq!(convenience(steiner1, steiner2, obstacle2), 0.0);
        assert_eq!(convenience(steiner1, steiner2, obstacle3), 0.0);
        // assert_eq!(geometry::intersection_length(steiner1.0, steiner1.1, steiner2.0, steiner2.1, &obstacle3.points, &obstacle3.bounds), 0.0);
        // assert_eq!(d1+d2+d3+d4,0.0);
    }

    #[test]
    fn wrapping_an_obstacle() {
        let obstacle = Obstacle {
            points: vec![
                (0.168, 0.63),
                (0.168, 0.606),
                (0.188, 0.5840000000000001),
                (0.226, 0.5920000000000001),
                (0.336, 0.614),
                (0.392, 0.766),
                (0.32, 0.758),
                (0.244, 0.69),
            ],
            weight: 9999999.0,
            bounds: Bounds::default(),
        }
        .compute_bounds();
        for i in 0..6 {
            let a = obstacle.points[i];
            let b = obstacle.points[i + 1];
            println!("i is {}", i);
            assert_eq!(
                intersection_length(a.0, a.1, b.0, b.1, &obstacle.points, &obstacle.bounds),
                0.0
            );
        }
        let a = obstacle.points[7];
        let b = obstacle.points[0];
        assert_eq!(
            intersection_length(a.0, a.1, b.0, b.1, &obstacle.points, &obstacle.bounds),
            0.0
        );
    }
}<|MERGE_RESOLUTION|>--- conflicted
+++ resolved
@@ -132,11 +132,6 @@
             }
             average_terminal_distance /= (n*(n-1)) as f32;
         }
-<<<<<<< HEAD
-        average_terminal_distance /= counter as f32;
-
-=======
->>>>>>> 0cccad96
         EstpoInstance {
             terminals,
             obstacles,
@@ -246,11 +241,7 @@
     fn mutate_flip_move(&mut self) {
         // todo!("change generation to be meaningful or leave it out.");
         self.solution
-<<<<<<< HEAD
-            .mutation_flip_move(&self.problem, &mut self.random_generator, 0);
-=======
             .mutation_flip_move(&self.problem, &mut self.random_generator, self.iteration as usize);
->>>>>>> 0cccad96
     }
 
     fn mutate_add_steiner(&mut self) {
@@ -435,7 +426,6 @@
                 steiner_point.0 * scaling_factor,
                 -steiner_point.1 * scaling_factor + move_y
             );
-<<<<<<< HEAD
         }
         for corner in instance.chromosome.included_corners.iter() {
             let steiner_point = self.problem.obstacle_corners[corner];
@@ -446,18 +436,6 @@
                 -steiner_point.1 * scaling_factor + move_y
             );
         }
-=======
-        }
-        for corner in instance.chromosome.included_corners.iter() {
-            let steiner_point = self.problem.obstacle_corners[corner];
-            result = format!(
-                "{} <circle cx='{}' cy='{}' r='10' fill='grey'/>",
-                result,
-                steiner_point.0 * scaling_factor,
-                -steiner_point.1 * scaling_factor + move_y
-            );
-        }
->>>>>>> 0cccad96
         for terminal in self.problem.terminals.iter() {
             result = format!(
                 "{} <circle cx='{}' cy='{}' r='10' fill='blue'/>",
@@ -470,11 +448,7 @@
     }
 
     fn temperature(&self) -> f32 {
-<<<<<<< HEAD
         f32::max(EPSILON, f32::powf(0.9, f32::floor(self.function_evaluations as f32 / 10.0)))
-=======
-        0.25 / f32::ln(1.0 + self.iteration as f32)
->>>>>>> 0cccad96
     }
 }
 
