<<<<<<< HEAD
use core::{panic};
use geos::Geometry;
use itertools::Itertools;
use pathfinding::prelude::kruskal;
use rand::{distributions::Uniform, Rng, SeedableRng};
use tetra::{
    graphics::{mesh::{GeometryBuilder, Mesh}, Color},
    math::Vec2,
    *,
};
=======
use core::panic;
use itertools::Itertools;
use pathfinding::prelude::kruskal;
use rand::{distributions::Uniform, prelude::Distribution, Rng, SeedableRng};
>>>>>>> 16de5cba

mod geometry {
    pub const RADIANS_120_DEGREE: f64 = 2.0 * std::f64::consts::PI / 3.0;

    use itertools::Itertools;

    use crate::Point;

    pub fn euclidean_distance(a: Point, b: Point) -> f64 {
        ((a.0 - b.0).powf(2.0) + (a.1 - b.1).powf(2.0)).sqrt()
    }
    pub fn line_segment_intersection(
        x1: f64,
        y1: f64,
        x2: f64,
        y2: f64,
        x3: f64,
        y3: f64,
        x4: f64,
        y4: f64,
        point_overlap: bool,
    ) -> Option<Point> {
        let denom = (x1 - x2) * (y3 - y4) - (y1 - y2) * (x3 - x4);
        if denom == 0.0 {
            return None;
        }
        let t = ((x1 - x3) * (y3 - y4) - (y1 - y3) * (x3 - x4)) / denom;
        let test = if point_overlap {
            |t| 0.0 <= t && t <= 1.0
        } else {
            |t| 0.0 < t && t < 1.0
        };
        if test(t) {
            let p = (x1 + t * (x2 - x1), y1 + t * (y2 - y1));
            if point_overlap {
                return Some(p);
            } else {
                if p.0 != x3 && p.1 != y3 && p.0 != x4 && p.1 != y4 {
                    return Some(p);
                }
            }
        }
        None
    }

    pub fn line_segment_polygon_intersection(
        x1: f64,
        y1: f64,
        x2: f64,
        y2: f64,
        polygon: &[Point],
        point_overlap: bool,
    ) -> Vec<Point> {
        let mut result = Vec::new();
        for i in -1..(polygon.len() - 1) as i32 {
            let (x3, y3) = polygon[if i == -1 {
                polygon.len() - 1
            } else {
                i as usize
            }];
            let (x4, y4) = polygon[(i + 1) as usize];
            let intersection =
                line_segment_intersection(x1, y1, x2, y2, x3, y3, x4, y4, point_overlap);
            if intersection.is_some() {
                if !result.contains(&intersection.unwrap()) {
                    result.push(intersection.unwrap())
                }
            }
        }
        if result.contains(&(x1, y1)) {
            result.remove(result.iter().position(|i| i.0 == x1 && i.1 == y1).unwrap());
        }
        if result.contains(&(x2, y2)) {
            result.remove(result.iter().position(|i| i.0 == x2 && i.1 == y2).unwrap());
        }
        result
            .iter()
            .sorted_by(|&&a, &&b| {
                euclidean_distance((x1, y1), a).total_cmp(&euclidean_distance((x1, y1), b))
            })
            .map(|i| i.clone())
            .collect()
    }

    pub fn _bounds(polygon: &[Point]) -> (f64, f64, f64, f64) {
        (
            polygon
                .iter()
                .map(|p| p.0)
                .min_by(|a, b| a.total_cmp(b))
                .unwrap(),
            polygon
                .iter()
                .map(|p| p.0)
                .max_by(|a, b| a.total_cmp(b))
                .unwrap(),
            polygon
                .iter()
                .map(|p| p.1)
                .min_by(|a, b| a.total_cmp(b))
                .unwrap(),
            polygon
                .iter()
                .map(|p| p.1)
                .max_by(|a, b| a.total_cmp(b))
                .unwrap(),
        )
    }

    pub fn ray_segment_intersection(
        px1: f64,
        py1: f64,
        px2: f64,
        py2: f64,
        px3: f64,
        py3: f64,
        epsilon: f64,
    ) -> bool {
        let x1 = px1;
        let y1 = py1;
        let mut x2 = px2;
        let mut y2 = py2;
        let mut x3 = px3;
        let mut y3 = py3;

        if y2 > y3 {
            (y2, y3) = (y3, y2);
            (x2, x3) = (x3, x2);
        }
        let y1 = if y1 == y2 || y1 == y3 {
            y1 + epsilon
        } else {
            y1
        };
        if (y1 > y3 || y1 < y2) || (x1 > f64::max(x2, x3)) {
            return false;
        }
        if x1 < f64::min(x2, x3) {
            return true;
        } else {
            let m_red = if (x2 - x3).abs() > epsilon {
                (y3 - y2) / (x3 - x2)
            } else {
<<<<<<< HEAD
                f64::INFINITY
=======
                crate::INF
>>>>>>> 16de5cba
            };
            let m_blue = if (x2 - x1).abs() > epsilon {
                (y1 - y2) / (x1 - x2)
            } else {
<<<<<<< HEAD
                f64::INFINITY
=======
                crate::INF
>>>>>>> 16de5cba
            };
            return m_blue >= m_red;
        }
    }

    pub fn middle(x1: f64, y1: f64, x2: f64, y2: f64) -> Point {
        let dx = x2 - x1;
        let dy = y2 - y1;
        (x1 + dx / 2.0, y1 + dy / 2.0)
    }

    pub fn point_in_polygon(x1: f64, y1: f64, polygon: &[Point]) -> bool {
        let mut intersections = 0;
        for i in -1..(polygon.len() as i32 - 1) {
            let (x2, y2) = (
                polygon[if i == -1 {
                    polygon.len() - 1
                } else {
                    i as usize
                }]
                .0,
                polygon[if i == -1 {
                    polygon.len() - 1
                } else {
                    i as usize
                }]
                .1,
            );
            let (x3, y3) = (polygon[(i + 1) as usize].0, polygon[(i + 1) as usize].1);
<<<<<<< HEAD
            if ray_segment_intersection(x1, y1, x2, y2, x3, y3, 1e-20) {
=======
            if ray_segment_intersection(x1, y1, x2, y2, x3, y3, 1e-6) {
>>>>>>> 16de5cba
                intersections += 1
            }
        }
        return intersections % 2 == 1;
    }

    pub fn intersection_length(x1: f64, y1: f64, x2: f64, y2: f64, polygon: &[Point]) -> f64 {
        let mut cuts = line_segment_polygon_intersection(x1, y1, x2, y2, polygon, true);
        cuts.push((x2, y2));
        cuts.insert(0, (x1, y1));
        let mut distance = 0.0;
        for i in 0..cuts.len() - 1 {
            let (x2, y2) = (cuts[i].0, cuts[i].1);
            let (x3, y3) = (cuts[i + 1].0, cuts[i + 1].1);
            let (mx, my) = middle(x2, y2, x3, y3);
            if point_in_polygon(mx, my, polygon) {
                distance += euclidean_distance((x2, y2), (x3, y3));
            }
        }
        return distance;
    }
    pub fn fermat_point(a: Point, b: Point, c: Point, epsilon: f64) -> Point {
        use nalgebra::{Matrix2, Vector2};

        let va = Vector2::new(a.0, a.1);
        let vb = Vector2::new(b.0, b.1);
        let vc = Vector2::new(c.0, c.1);

        let ab = vb - va;
        let ac = vc - va;
        let ba = va - vb;
        let bc = vc - vb;

        let ang1 = ((ab.dot(&ac)) / (ab.norm() * ac.norm())).acos();
        let ang2 = ((ba.dot(&bc)) / (ba.norm() * bc.norm())).acos();
        let ang3 = std::f64::consts::PI - (ang1 + ang2);

        let deg_lim = RADIANS_120_DEGREE - epsilon;
        if ang1 >= deg_lim {
            return a;
        }
        if ang2 >= deg_lim {
            return b;
        }
        if ang3 >= deg_lim {
            return c;
        }
        if ab.norm() < epsilon {
            return a;
        }
        if bc.norm() < epsilon {
            return b;
        }
        if ac.norm() < epsilon {
            return c;
        }

        let theta = RADIANS_120_DEGREE / 2.0; // sixty degree
        let rot_a = Matrix2::from([[theta.cos(), -theta.sin()], [theta.sin(), theta.cos()]]);
        let theta = -RADIANS_120_DEGREE / 2.0;
        let rot_b = Matrix2::from([[theta.cos(), -theta.sin()], [theta.sin(), theta.cos()]]);

        let b_star1 = rot_a * ac + va;
        let c_star1 = rot_a * ab + va;
        let b_star2 = rot_b * ac + va;
        let c_star2 = rot_b * ab + va;

        let mut b_star = b_star1;
        if (vb - b_star1).norm() < (vb - b_star2).norm() {
            b_star = b_star2;
        }

        let mut c_star = c_star1;
        if (vc - c_star1).norm() < (vc - c_star2).norm() {
            c_star = c_star2;
        }

        let x1 = b_star.x;
        let y1 = b_star.y;
        let x2 = vb.x;
        let y2 = vb.y;
        let x3 = c_star.x;
        let y3 = c_star.y;
        let x4 = vc.x;
        let y4 = vc.y;

<<<<<<< HEAD
        line_segment_intersection(x1, y1, x2, y2, x3, y3, x4, y4, true).unwrap()
=======
        line_segment_intersection(x1, y1, x2, y2, x3, y3, x4, y4, true)
            .expect(format!("no intersection for triangle {:?}, {:?}, {:?}?", a, b, c).as_str())
>>>>>>> 16de5cba
    }
}

use std::{
    collections::{HashMap, HashSet},
    rc::Rc,
};

type Point = (f64, f64);
<<<<<<< HEAD

const M_RANGE_MIN: f64 = 0.01;
const NUMBER_OFFSPRING: i32 = 500 / 3;
const P_FLIP_MOVE_MIN: f64 = 0.01;

=======

const M_RANGE_MIN: f64 = 0.01;
const NUMBER_OFFSPRING: i32 = 500 / 3;
const P_FLIP_MOVE_MIN: f64 = 0.01;
const INF: f64 = 1e10;

>>>>>>> 16de5cba
struct SteinerProblem {
    terminals: Vec<Point>,
    obstacles: Vec<Obstacle>,
    obstacle_corners: Vec<Point>,
    centroids: Vec<Point>,
    bounds: (f64, f64, f64, f64),
    average_terminal_distance: f64,
}

impl SteinerProblem {
    fn new(terminals: Vec<Point>, obstacles: Vec<Obstacle>) -> Self {
        let mut obstacle_corners = Vec::new();
        for obstacle in &obstacles {
            for point in &obstacle.points {
                obstacle_corners.push(*point);
            }
        }
        let mut centroids = Vec::new();
        let mut v = terminals.clone();
        v.append(&mut obstacle_corners.clone());
        let v = v.iter().map(|p| [p.0, p.1]).collect::<Vec<[f64; 2]>>();
        use geos::Geom;
        let seq = geos::CoordSeq::new_from_vec(&v).expect("failed to create CoordSeq");
        let geo = geos::Geometry::delaunay_triangulation(
            &seq.create_line_string()
                .expect("could not create line string"),
            0.0001,
            false,
        )
        .expect("could not triangulate");

        for n in 0..geo.get_num_geometries().expect("failed to get n") {
            let geometry = geo.get_geometry_n(n);
            if geometry.is_err() {
                break;
            }
            let mut triangle = Vec::new();
            let geometry = geometry.unwrap();
            let ring = geometry.get_exterior_ring().unwrap();
            for i in 0..3 {
                let coord_seq = ring.get_coord_seq().unwrap();
                triangle.push([coord_seq.get_x(i).unwrap(), coord_seq.get_y(i).unwrap()]);
            }
            centroids.push(geometry::fermat_point(
                (triangle[0][0], triangle[0][1]),
                (triangle[1][0], triangle[1][1]),
                (triangle[2][0], triangle[2][1]),
<<<<<<< HEAD
                1e-9,
            ));
        }

        let mut bounds = (f64::INFINITY, 0.0, f64::INFINITY, 0.0);
=======
                1e-6,
            ));
        }

        let mut bounds = (INF, 0.0, INF, 0.0);
>>>>>>> 16de5cba
        for point in terminals.iter().chain(obstacle_corners.iter()) {
            if point.0 < bounds.0 {
                bounds.0 = point.0
            }
            if point.1 < bounds.2 {
                bounds.2 = point.1
            }
            if point.0 > bounds.1 {
                bounds.1 = point.0
            }
            if point.1 > bounds.3 {
                bounds.3 = point.1
            }
        }
        let mut average_terminal_distance = 0.0;
        let mut counter = 0;
        for i in 0..terminals.len() {
            for j in (i + 1)..terminals.len() {
                average_terminal_distance +=
                    (nalgebra::Vector2::new(terminals[i].0, terminals[i].1)
                        - nalgebra::Vector2::new(terminals[j].0, terminals[j].1))
                    .norm();
                counter += 1;
            }
        }
        average_terminal_distance /= counter as f64;

        SteinerProblem {
            terminals,
            obstacles,
            obstacle_corners,
            centroids,
            bounds,
            average_terminal_distance,
        }
    }

    fn coordinates_in_solid_obstacle(&self, coordinates: Point) -> bool {
        for obstacle in self.obstacles.iter() {
<<<<<<< HEAD
            if obstacle.weight == f64::INFINITY {
=======
            if obstacle.weight == INF {
>>>>>>> 16de5cba
                if geometry::point_in_polygon(coordinates.0, coordinates.1, &obstacle.points) {
                    return true;
                }
            }
        }
        false
    }
}

#[derive(Clone, Debug)]
struct Chromosome {
    steiner_points: Vec<Point>,
    included_corners: HashSet<usize>,
}

#[derive(Clone)]
struct MinimumSpanningTree {
    // edge_weights: Vec<f64>,
    total_weight: f64,
    // mst: Vec<(usize, usize)>,
    graph: HashMap<usize, Vec<usize>>,
    vertices: Vec<Point>,
}

#[derive(Clone)]
struct Instance {
    problem: Rc<SteinerProblem>,
    chromosome: Chromosome,
    minimum_spanning_tree: Option<MinimumSpanningTree>,
}

struct StOBGA {
    problem: Rc<SteinerProblem>,
    population: Vec<Instance>,
<<<<<<< HEAD
    ranom_generator: rand::rngs::StdRng,
=======
    random_generator: rand::rngs::StdRng,
>>>>>>> 16de5cba
    current_generation: usize,
    child_buffer: Vec<Instance>,
}

impl StOBGA {
    fn crossover(&mut self, parent_1_index: usize, parent_2_index: usize) {
        let min_x = self.problem.bounds.0;
        let max_x = self.problem.bounds.1;
<<<<<<< HEAD
        let random_x_value = self.ranom_generator.gen_range(min_x..max_x);
=======
        let random_x_value = self.random_generator.gen_range(min_x..max_x);
>>>>>>> 16de5cba

        let mut steiner_points_1 = Vec::new();
        let mut steiner_points_2 = Vec::new();

        let mut obstacle_corners_1 = HashSet::new();
        let mut obstacle_corners_2 = HashSet::new();

        for point in self.population[parent_1_index]
            .chromosome
            .steiner_points
            .iter()
        {
            if point.0 < random_x_value {
                steiner_points_1.push(point.clone());
            } else {
                steiner_points_2.push(point.clone());
            }
        }
        for point in self.population[parent_2_index]
            .chromosome
            .steiner_points
            .iter()
        {
            if point.0 > random_x_value {
                steiner_points_1.push(point.clone());
            } else {
                steiner_points_2.push(point.clone());
            }
        }

        for index in self.population[parent_1_index]
            .chromosome
            .included_corners
            .iter()
        {
            let point = self.population[parent_1_index].problem.obstacle_corners[*index];
            if point.0 < random_x_value {
                obstacle_corners_1.insert(*index);
            } else {
                obstacle_corners_2.insert(*index);
            }
        }

        for index in self.population[parent_2_index]
            .chromosome
            .included_corners
            .iter()
        {
            let point = self.population[parent_2_index].problem.obstacle_corners[*index];
            if point.0 > random_x_value {
                obstacle_corners_1.insert(*index);
            } else {
                obstacle_corners_2.insert(*index);
            }
        }

        self.child_buffer.push(Instance {
            chromosome: Chromosome {
                steiner_points: steiner_points_1,
                included_corners: obstacle_corners_1,
            },
            minimum_spanning_tree: None,
            problem: self.problem.clone(),
        });
        self.child_buffer.push(Instance {
            chromosome: Chromosome {
                steiner_points: steiner_points_2,
                included_corners: obstacle_corners_2,
            },
            minimum_spanning_tree: None,
            problem: self.problem.clone(),
        });
    }

    fn new(
        problem: Rc<SteinerProblem>,
        population_size: usize,
        t1: usize,
        t2: usize,
        t3: usize,
    ) -> Self {
        let mut rng = rand::rngs::StdRng::from_seed([0; 32]);
        let mut population = vec![];

        for _ in 0..t1 {
            population.push(Instance {
                problem: Rc::clone(&problem),
                chromosome: Chromosome {
                    steiner_points: problem.centroids.clone(),
                    included_corners: HashSet::new(),
                },
                minimum_spanning_tree: Option::None,
            });
        }

        let k = problem.obstacle_corners.len();
        let n = problem.terminals.len();
        let min_x = problem.bounds.0;
        let max_x = problem.bounds.1;
        let min_y = problem.bounds.2;
        let max_y = problem.bounds.3;
        let x_dist = Uniform::new(min_x, max_x);
        let y_dist = Uniform::new(min_y, max_y);
        for _ in 0..t2 {
            let mut steiner_points = Vec::new();
            let r = rng.gen_range(0..(n + k));
            for _ in 0..r {
                steiner_points.push((rng.sample(x_dist), rng.sample(y_dist)));
            }
            population.push(Instance {
                problem: Rc::clone(&problem),
                chromosome: Chromosome {
                    steiner_points: steiner_points,
                    included_corners: HashSet::new(),
                },
                minimum_spanning_tree: Option::None,
            });
        }

        for _ in 0..t3 {
            let distribution = Uniform::new(0, k + 1);
            let amount = rng.sample(distribution);
            let draws = rand::seq::index::sample(&mut rng, k, amount);
            let mut corners = HashSet::new();
            for elem in draws {
                corners.insert(elem);
            }

            population.push(Instance {
                problem: Rc::clone(&problem),
                chromosome: Chromosome {
                    steiner_points: Vec::new(),
                    included_corners: corners,
                },
                minimum_spanning_tree: Option::None,
            })
        }

        let mut stobga = StOBGA {
            problem,
            population,
<<<<<<< HEAD
            ranom_generator: rng,
=======
            random_generator: rng,
>>>>>>> 16de5cba
            current_generation: 0,
            child_buffer: Vec::new(),
        };

        let mut parents = Vec::new();
        let mut children = Vec::new();
        for _ in 0..(population_size - (t1 + t2 + t3)) {
            parents.push(stobga.tournament_select(5, false));
            children.push(stobga.tournament_select(5, true));
        }
        let mut save: Vec<Instance> = children
            .iter()
            .map(|i| stobga.population[*i].clone())
            .collect();
        for i in 0..(parents.len() / 2) {
            stobga.crossover(parents[2 * i], parents[2 * i + 1]);
        }
        for (child_index, population_index) in children.iter().enumerate() {
            stobga.population[*population_index] = stobga.child_buffer[child_index].clone();
        }
        stobga.population.append(&mut save);
        stobga.child_buffer.clear();
        stobga
    }

    fn tournament_select(&mut self, size: usize, to_die: bool) -> usize {
        if to_die {
            return rand::seq::index::sample(
<<<<<<< HEAD
                &mut self.ranom_generator,
=======
                &mut self.random_generator,
>>>>>>> 16de5cba
                self.population.len(),
                size,
            )
            .iter()
            .max_by(|i1, i2| {
                let w1 = self.population[*i1].get_mst().total_weight;
                let w2 = self.population[*i2].get_mst().total_weight;
<<<<<<< HEAD
                w1.partial_cmp(&w2).unwrap()
=======
                w1.total_cmp(&w2)
>>>>>>> 16de5cba
            })
            .unwrap();
        } else {
            return rand::seq::index::sample(
<<<<<<< HEAD
                &mut self.ranom_generator,
=======
                &mut self.random_generator,
>>>>>>> 16de5cba
                self.population.len(),
                size,
            )
            .iter()
            .min_by(|i1, i2| {
                let w1 = self.population[*i1].get_mst().total_weight;
                let w2 = self.population[*i2].get_mst().total_weight;
                w1.total_cmp(&w2)
            })
            .unwrap();
        }
    }

    fn step(&mut self) {
        let mut parents = Vec::new();
        let mut children = Vec::new();
        for _ in 0..NUMBER_OFFSPRING {
            parents.push(self.tournament_select(5, false));
            children.push(self.tournament_select(5, true));
        }
        let p_flip_move = f64::max(
            1.0 - (self.current_generation as f64) / 1000.0,
            P_FLIP_MOVE_MIN,
        );
        self.child_buffer.clear();
        for pair in parents.iter().as_slice().windows(2) {
            self.crossover(pair[0], pair[1]);
        }
        for (child_index, population_index) in children.iter().enumerate() {
            self.child_buffer[child_index].mutate(
<<<<<<< HEAD
                &mut self.ranom_generator,
=======
                &mut self.random_generator,
>>>>>>> 16de5cba
                p_flip_move,
                self.current_generation,
            );
            self.population[*population_index] = self.child_buffer[child_index].clone();
        }
        self.child_buffer.clear();
        for instance in self.population.iter_mut() {
            let _ = instance.get_mst();
        }
        self.population.sort_unstable_by(|i1, i2| {
            i1.minimum_spanning_tree
                .as_ref()
                .unwrap()
                .total_weight
<<<<<<< HEAD
                .partial_cmp(&i2.minimum_spanning_tree.as_ref().unwrap().total_weight)
                .unwrap()
=======
                .total_cmp(&i2.minimum_spanning_tree.as_ref().unwrap().total_weight)
>>>>>>> 16de5cba
        });
        self.current_generation += 1;
    }
}

impl Instance {
    fn get_mst(&mut self) -> &MinimumSpanningTree {
        if self.minimum_spanning_tree.is_none() {
            let mut edges = Vec::new();
            let mut distances = Vec::new();

            let vertices = self
                .problem
                .terminals
                .iter()
                .chain(self.chromosome.steiner_points.iter())
                .chain(
                    self.chromosome
                        .included_corners
                        .iter()
                        .map(|c| &self.problem.obstacle_corners[*c]),
                )
                .map(|&c| c)
                .collect::<Vec<_>>();

<<<<<<< HEAD
            for i in 0..vertices.len() {
                for j in (i + 1)..vertices.len() {
                    let t1 = vertices[i];
                    let t2 = vertices[j];
                    let mut length = geometry::euclidean_distance(t1, t2);
                    for obstacle in &self.problem.obstacles {
                        let il =
                            geometry::intersection_length(t1.0, t1.1, t2.0, t2.1, &obstacle.points);
                        length -= il;
                        length += il * obstacle.weight;
=======
            for slice in vertices.iter().combinations(2) {
                let t1 = *slice[0];
                let t2 = *slice[1];
                let mut length = geometry::euclidean_distance(t1, t2);
                for obstacle in &self.problem.obstacles {
                    let il =
                        geometry::intersection_length(t1.0, t1.1, t2.0, t2.1, &obstacle.points);
                    if il > 0.0 {
                        if obstacle.weight == INF {
                            length = INF;
                        } else {
                            length -= il;
                            length += il * obstacle.weight;
                        }
>>>>>>> 16de5cba
                    }
                    distances.push(length)
                }
            }
            let mut max = 0.0;
            for distance in &distances {
                if *distance > max {
                    max = *distance
                }
            }
            let scaled_distances = distances
                .iter()
                .map(|v| (u32::MAX as f64 * (*v) / max) as u64)
                .collect::<Vec<_>>();

            let mut counter = 0;
            for i in 0..(vertices.len() - 1) {
                for j in (i + 1)..vertices.len() {
                    edges.push((i, j, scaled_distances[counter]));
                    counter += 1;
                }
            }

            let mst: Vec<(usize, usize)> = kruskal(&edges).map(|a| (*a.0, *a.1)).collect();
            let mut total_distance = 0.0;
            for edge in mst.iter() {
                let mut index = 0;
                'outer: for i in 0..vertices.len() {
                    for j in (i + 1)..vertices.len() {
                        if i == edge.0 && j == edge.1 {
                            break 'outer;
                        }
                        index += 1;
                    }
                }
<<<<<<< HEAD
=======
                if distances[index] == INF {
                    total_distance = INF;
                    break;
                }
>>>>>>> 16de5cba
                total_distance += distances[index];
            }

            let mut graph: HashMap<usize, Vec<usize>> = HashMap::new();
            for edge in mst.iter() {
                if graph.contains_key(&edge.0) {
                    let list = graph.get_mut(&edge.0).unwrap();
                    list.push(edge.1);
                } else {
                    graph.insert(edge.0, vec![edge.1]);
                }
                if graph.contains_key(&edge.1) {
                    let list = graph.get_mut(&edge.1).unwrap();
                    list.push(edge.0);
                } else {
                    graph.insert(edge.1, vec![edge.0]);
                }
            }

            let mst = MinimumSpanningTree {
                total_weight: total_distance,
                vertices: vertices,
                graph: graph,
            };

            self.minimum_spanning_tree = Option::Some(mst);
        }
        return self.minimum_spanning_tree.as_ref().unwrap();
    }

    fn mutate(
        &mut self,
        rng: &mut rand::rngs::StdRng,
        probability_flip_move: f64,
        generation: usize,
    ) {
        if rng.gen_bool(probability_flip_move) {
            self.mutation_flip_move(rng, generation);
        }
        if rng.gen_bool(0.5) {
            self.mutation_add_steiner(rng);
        } else {
            self.mutation_remove_steiner(rng)
        }
    }

    fn mutation_remove_steiner(&mut self, rng: &mut rand::rngs::StdRng) {
        let _ = self.get_mst();
        let mut candidate_steiner_points = Vec::new();
        let error_value = self.minimum_spanning_tree.as_ref().unwrap().vertices.len() + 1;
        for index in 0..self.chromosome.steiner_points.len() {
            let mut vertices_index = error_value;
            for vertex in self
                .minimum_spanning_tree
                .as_ref()
                .unwrap()
                .vertices
                .iter()
                .enumerate()
            {
                if self.chromosome.steiner_points[index].0 == vertex.1 .0
                    && self.chromosome.steiner_points[index].1 == vertex.1 .1
                {
                    vertices_index = vertex.0;
                    break;
                }
            }
            assert!(vertices_index != error_value);
            if self
                .minimum_spanning_tree
                .as_ref()
                .unwrap()
                .graph
                .get(&vertices_index)
                .unwrap()
                .len()
                == 2
            {
                candidate_steiner_points.push(index);
            }
        }
        let mut candidate_corners = Vec::new();
        for index in self.chromosome.included_corners.iter() {
            let corner = self.problem.obstacle_corners[*index];
            let mut vertices_index = error_value;
            for vertex in self
                .minimum_spanning_tree
                .as_ref()
                .unwrap()
                .vertices
                .iter()
                .enumerate()
            {
                if corner.0 == vertex.1 .0 && corner.1 == vertex.1 .1 {
                    vertices_index = vertex.0;
                    break;
                }
            }
            assert!(vertices_index != error_value);
            if self
                .minimum_spanning_tree
                .as_ref()
                .unwrap()
                .graph
                .get(&vertices_index)
                .unwrap()
                .len()
                == 2
            {
                candidate_corners.push(index.clone());
            }
        }
        match (candidate_steiner_points.len(), candidate_corners.len()) {
            (0, 0) => {}
            (0, n) => {
                self.chromosome
                    .included_corners
<<<<<<< HEAD
                    .remove(&candidate_corners[rng.gen_range(0..n)]);
=======
                    .remove(&candidate_corners[if n > 1 { rng.gen_range(0..n) } else { 0 }]);
>>>>>>> 16de5cba
            }
            (n, 0) => {
                self.chromosome
                    .steiner_points
<<<<<<< HEAD
                    .remove(candidate_steiner_points[rng.gen_range(0..n)]);
            }
            (n, m) => {
                if rng.gen_bool((n as f64 / m as f64).clamp(0.0, 1.0)) {
                    self.chromosome
                        .steiner_points
                        .remove(candidate_steiner_points[rng.gen_range(0..n)]);
                } else {
                    self.chromosome
                        .included_corners
                        .remove(&candidate_corners[rng.gen_range(0..m)]);
=======
                    .remove(candidate_steiner_points[if n > 1 { rng.gen_range(0..n) } else { 0 }]);
            }
            (n, m) => {
                if rng.gen_bool((n as f64 / m as f64).clamp(0.0, 1.0)) {
                    self.chromosome.steiner_points.remove(
                        candidate_steiner_points[if n > 1 { rng.gen_range(0..n) } else { 0 }],
                    );
                } else {
                    self.chromosome
                        .included_corners
                        .remove(&candidate_corners[if m > 1 { rng.gen_range(0..m) } else { 0 }]);
>>>>>>> 16de5cba
                }
            }
        }
        self.minimum_spanning_tree = None;
    }

    fn mutation_add_steiner(&mut self, rng: &mut rand::rngs::StdRng) {
        self.get_mst(); // making sure the mst is present
        let mut candidates = Vec::new();

        let graph = &self.minimum_spanning_tree.as_ref().unwrap().graph;
        for node in graph.keys() {
            let connections = graph.get(node).unwrap();
            let c1 = self.minimum_spanning_tree.as_ref().unwrap().vertices[*node];
            let v1 = nalgebra::Vector2::new(c1.0, c1.1);
            for other in connections.iter().combinations(2) {
                let c2 = self.minimum_spanning_tree.as_ref().unwrap().vertices[*other[0]];
                let c3 = self.minimum_spanning_tree.as_ref().unwrap().vertices[*other[1]];
                let v2 = nalgebra::Vector2::new(c2.0, c2.1);
                let v3 = nalgebra::Vector2::new(c3.0, c3.1);
                let v12 = v2 - v1;
                let v13 = v3 - v1;
                let dot = v12.dot(&v13);
                let den = v12.norm() * v13.norm();
                let angle = (dot / den).acos();
                if angle < geometry::RADIANS_120_DEGREE {
                    candidates.push((*node, *other[0], *other[1]));
                }
            }
        }
        if candidates.len() == 0 {
            // add random steiner point
            let min_x = self.problem.bounds.0;
            let max_x = self.problem.bounds.1;
            let min_y = self.problem.bounds.2;
            let max_y = self.problem.bounds.3;
            let mut new_steiner = (rng.gen_range(min_x..max_x), rng.gen_range(min_y..max_y));
            while self.problem.coordinates_in_solid_obstacle(new_steiner) {
                new_steiner = (rng.gen_range(min_x..max_x), rng.gen_range(min_y..max_y));
            }
            self.chromosome.steiner_points.push(new_steiner);
        } else {
<<<<<<< HEAD
            let random_triple = candidates[rng.gen_range(0..candidates.len())];
=======
            let random_triple = candidates[if candidates.len() > 1 {
                rng.gen_range(0..candidates.len())
            } else {
                0
            }];
>>>>>>> 16de5cba
            let p1 = self.minimum_spanning_tree.as_ref().unwrap().vertices[random_triple.0];
            let p2 = self.minimum_spanning_tree.as_ref().unwrap().vertices[random_triple.1];
            let p3 = self.minimum_spanning_tree.as_ref().unwrap().vertices[random_triple.2];
            let p4 = geometry::fermat_point(p1, p2, p3, 1e-9);
            if !self.problem.coordinates_in_solid_obstacle(p4) {
                self.chromosome.steiner_points.push(p4);
            }
        }
        self.minimum_spanning_tree = None;
    }

    fn mutation_flip_move(&mut self, rng: &mut rand::rngs::StdRng, generation: usize) {
        let s = self.chromosome.steiner_points.len();
        let k = self.problem.obstacle_corners.len();
        let p_gene = if s + k == 0 {
            1.0
        } else {
            1.0 / ((s + k) as f64)
        };
        let m_range = self.problem.average_terminal_distance
            * f64::max(1.0 - (generation as f64) / 1000.0, M_RANGE_MIN);
        for i in 0..s {
            if rng.gen_bool(p_gene) {
                let x_sign = if rng.gen_bool(0.5) { 1.0 } else { -1.0 };
                let y_sign = if rng.gen_bool(0.5) { 1.0 } else { -1.0 };

<<<<<<< HEAD
                let mut new_x = self.chromosome.steiner_points[i].0;
                let mut new_y = self.chromosome.steiner_points[i].1;

                new_x += x_sign * rng.gen_range(M_RANGE_MIN..m_range);
                new_y += y_sign * rng.gen_range(M_RANGE_MIN..m_range);

                self.chromosome.steiner_points[i].0 = new_x;
                self.chromosome.steiner_points[i].1 = new_y;
=======
                if m_range > M_RANGE_MIN {
                    let dist = Uniform::new(M_RANGE_MIN, m_range);
                    self.chromosome.steiner_points[i].0 = dist.sample(rng) * x_sign;
                    self.chromosome.steiner_points[i].1 = dist.sample(rng) * y_sign;
                } else {
                    self.chromosome.steiner_points[i].0 = M_RANGE_MIN * x_sign;
                    self.chromosome.steiner_points[i].1 = M_RANGE_MIN * y_sign;
                }
>>>>>>> 16de5cba
            }
        }
        for i in 0..k {
            if rng.gen_bool(p_gene) {
                if self.chromosome.included_corners.contains(&i) {
                    self.chromosome.included_corners.remove(&i);
                } else {
                    self.chromosome.included_corners.insert(i);
                }
            }
        }
        self.minimum_spanning_tree = None
    }
}

#[derive(Clone)]
struct Obstacle {
    weight: f64,
    points: Vec<Point>,
}

impl Obstacle {
    fn new(weight: f64, points: Vec<Point>) -> Self {
        Self { weight, points }
    }
}

fn main() {
<<<<<<< HEAD
    std::env::set_var("RUST_BACKTRACE", "1");
    let mut reader = csv::ReaderBuilder::new()
        .from_path(
            "/home/lama/Dokumente/Uni/Amsterdam/sem\
        ester 22/Thesis/code/dataset/p618-rosenberg_suppl/\
        TestCases/SoftObstacles/terminals5.csv",
        )
=======
    std::env::set_var("RUST_BACKTRACE", "full");
    let mut reader = csv::ReaderBuilder::new()
        .from_path("terminals.csv")
>>>>>>> 16de5cba
        .expect("error");
    let terminals = reader
        .records()
        .map(|u| match u {
            Ok(a) => (
                a[0].parse::<f64>().expect("could not parse first field"),
                a[1].parse::<f64>().expect("could not parse second field"),
            ),
            Err(_) => panic!("could not read line in terminal file"),
        })
        .collect::<Vec<Point>>();

    let mut obstacles = Vec::new();
    {
        let mut current_obstacle = Obstacle::new(0.0, vec![]);
        for line in csv::ReaderBuilder::new()
            .has_headers(false)
<<<<<<< HEAD
            .from_path(
                "/home/lama/Dokumente/Uni/Amsterdam/semester 22\
            /Thesis/code/dataset/p618-rosenberg_suppl/TestCases/SoftObs\
            tacles/obstacles5.csv",
            )
=======
            .from_path("obstacles.csv")
>>>>>>> 16de5cba
            .expect("could not open obstacle file")
            .records()
            .map(|u| u.unwrap())
        {
            if &line[0] == "" {
                obstacles.push(current_obstacle);
                current_obstacle = Obstacle::new(0.0, vec![]);
            } else if line.get(1) == Some("") || line.get(1) == None {
                if &line[0] == "max" {
<<<<<<< HEAD
                    current_obstacle.weight = f64::INFINITY;
=======
                    current_obstacle.weight = INF;
>>>>>>> 16de5cba
                } else {
                    current_obstacle.weight = (&line[0]).parse().expect("bad csv");
                }
            } else {
                current_obstacle.points.push((
                    (&line[0]).parse().expect("bad csv"),
                    (&line[1]).parse().expect("bad csv"),
                ));
            }
        }
        obstacles.push(current_obstacle);
    }
    let problem = SteinerProblem::new(terminals.clone(), obstacles.clone());
<<<<<<< HEAD
    let mut stobga = StOBGA::new(Rc::new(problem), 500, 166, 166, 166);

    // let mut step = 0;
    // loop {
    //     stobga.step();
    //     println!("generation {}", step);
    //     println!(
    //         "best {} - mean {}",
    //         stobga.population[0].get_mst().total_weight.clone(),
    //         stobga
    //             .population
    //             .iter_mut()
    //             .map(|i| i.get_mst().total_weight)
    //             .sum::<f64>()
    //             / 500.0
    //     );
    //     println!("{:?}", stobga.population[0].chromosome);
    //     step += 1;
    // }

    ContextBuilder::new("Hello, world!", 500, 500)
        .build()
        .expect("err")
        .run(|_| Ok(GameState { stobga, shapes:Vec::new() }));
}

struct GameState {
    stobga: StOBGA,
    shapes : Vec<Mesh>
}

impl State for GameState {
    fn update(&mut self, ctx: &mut Context) -> Result<()> {
        self.stobga.step();

        self.shapes.clear();
        for terminal in self.stobga.population[0]
            .problem
            .terminals
            .iter()
            .chain(self.stobga.population[0].chromosome.steiner_points.iter())
        {
            self.shapes.push(
                GeometryBuilder::new()
                    .set_color(Color::rgb(0.0, 0.0, 0.0))
                    .circle(
                        graphics::mesh::ShapeStyle::Fill,
                        Vec2::new((terminal.0 * 500.0) as f32, (terminal.1 * 500.0) as f32),
                        5.0,
                    )
                    .unwrap()
                    .build_mesh(ctx)
                    .unwrap(),
            );
        }
        self.stobga.population[0].get_mst();
        for (c1, connections) in &self
            .stobga
            .population
            .get(0)
            .unwrap()
            .minimum_spanning_tree
            .as_ref()
            .unwrap()
            .graph
        {
            for c2 in connections {
                let line: Vec<_> = [
                    self.stobga
                        .population
                        .get(0)
                        .unwrap()
                        .minimum_spanning_tree
                        .as_ref()
                        .unwrap()
                        .vertices[*c1],
                    self.stobga
                        .population
                        .get(0)
                        .unwrap()
                        .minimum_spanning_tree
                        .as_ref()
                        .unwrap()
                        .vertices[*c2],
                ]
                .iter()
                .map(|v| Vec2::new((v.0 * 500.0) as f32, (v.1 * 500.0) as f32))
                .collect();
                self.shapes.push(
                    GeometryBuilder::new()
                        .set_color(Color::rgb(0.0, 0.0, 0.0))
                        .polyline(2.0, line.as_slice())
                        .unwrap()
                        .build_mesh(ctx)
                        .unwrap(),
                );

            }
        }

        for obstacle in &self.stobga.population[0].problem.obstacles {
            self.shapes.push(
                GeometryBuilder::new()
                    .set_color(Color::rgb(1.0, 1.0, 0.0))
                    .polygon(graphics::mesh::ShapeStyle::Fill, obstacle.points.iter()
                    .map(|v| Vec2::new((v.0 * 500.0) as f32, (v.1 * 500.0) as f32))
                    .collect::<Vec<_>>().as_slice())
                    .unwrap()
                    .build_mesh(ctx)
                    .unwrap()
            );
        }
        
        Ok(())
    }
    fn draw(&mut self, ctx: &mut Context) -> tetra::Result {
        // Cornflower blue, as is tradition
        graphics::clear(ctx, graphics::Color::rgb(1.0, 1.0, 1.0));
        for shape in &self.shapes {
            shape.draw(ctx, Vec2::new(64.0, 64.0));
        }
        Ok(())
    }
}

#[cfg(test)]
mod test {

=======
    // let mut stobga = StOBGA::new(Rc::new(problem), 500, 166, 166, 166);
    // let mut streak = (0, INF);
    // println!("generation;average;best;chromosome");
    // while stobga.current_generation < 1500 {
    //     stobga.step();
    //     if stobga.population[0].get_mst().total_weight < streak.1 {
    //         streak = (0, stobga.population[0].get_mst().total_weight);
    //         println!(
    //             "{};{};{};{:?}",
    //             stobga.current_generation,
    //             {
    //                 let mut avg = 0.0;
    //                 for i in stobga.population.iter_mut() {
    //                     avg += i.get_mst().total_weight;
    //                 }
    //                 avg / 500.0
    //             },
    //             { stobga.population[0].get_mst().total_weight },
    //             stobga.population[0].chromosome
    //         );
    //     } else {
    //         streak.0 += 1
    //     }
    //     if streak.0 == 200 {
    //         break;
    //     }
    // }
    let mut i = Instance{chromosome:Chromosome { steiner_points: vec![(0.8556624327025935, 0.25)], included_corners: HashSet::from([3]) },minimum_spanning_tree:None,problem:Rc::new(problem)};
    println!("{}", i.get_mst().total_weight);
}

#[cfg(test)]
mod test {
    use crate::geometry::{fermat_point, intersection_length};

>>>>>>> 16de5cba
    #[test]
    fn test1() {
        println!(
            "{:?}",
            crate::geometry::fermat_point(
                (0.512, 0.414),
                (0.43, 0.5900000000000001),
                (0.728, 0.406),
                1e-10
            )
        );
    }

    #[test]
    fn test_geometry() {
        assert!(crate::geometry::point_in_polygon(
            0.0,
            0.0,
            &[(-1.0, -1.0), (1.0, 1.0), (0.0, 2.0)]
        ))
<<<<<<< HEAD
=======
    }

    #[test]
    fn test_geometry2() {
        assert_eq!(
            crate::geometry::line_segment_polygon_intersection(
                0.0,
                0.0,
                2.0,
                0.0,
                &[(1.0, 0.0), (1.0, -1.0), (-1.0, -1.0)],
                true
            ),
            vec![(1.0, 0.0)]
        );
        assert_eq!(
            intersection_length(0.0, 0.0, 2.0, 0.0, &[(1.0, 0.0), (1.0, -1.0), (-1.0, -1.0)]),
            0.0
        );
    }

    #[test]
    fn fermat() {
        (fermat_point(
            (0.10671835989653337, 0.33942571694129536),
            (0.10671835884768241, 0.33942571657478215),
            (0.048, 0.39),
            1e-6,
        ));
>>>>>>> 16de5cba
    }
}<|MERGE_RESOLUTION|>--- conflicted
+++ resolved
@@ -1,6 +1,4 @@
-<<<<<<< HEAD
-use core::{panic};
-use geos::Geometry;
+use core::panic;
 use itertools::Itertools;
 use pathfinding::prelude::kruskal;
 use rand::{distributions::Uniform, Rng, SeedableRng};
@@ -9,12 +7,6 @@
     math::Vec2,
     *,
 };
-=======
-use core::panic;
-use itertools::Itertools;
-use pathfinding::prelude::kruskal;
-use rand::{distributions::Uniform, prelude::Distribution, Rng, SeedableRng};
->>>>>>> 16de5cba
 
 mod geometry {
     pub const RADIANS_120_DEGREE: f64 = 2.0 * std::f64::consts::PI / 3.0;
@@ -158,20 +150,12 @@
             let m_red = if (x2 - x3).abs() > epsilon {
                 (y3 - y2) / (x3 - x2)
             } else {
-<<<<<<< HEAD
                 f64::INFINITY
-=======
-                crate::INF
->>>>>>> 16de5cba
             };
             let m_blue = if (x2 - x1).abs() > epsilon {
                 (y1 - y2) / (x1 - x2)
             } else {
-<<<<<<< HEAD
                 f64::INFINITY
-=======
-                crate::INF
->>>>>>> 16de5cba
             };
             return m_blue >= m_red;
         }
@@ -201,11 +185,7 @@
                 .1,
             );
             let (x3, y3) = (polygon[(i + 1) as usize].0, polygon[(i + 1) as usize].1);
-<<<<<<< HEAD
             if ray_segment_intersection(x1, y1, x2, y2, x3, y3, 1e-20) {
-=======
-            if ray_segment_intersection(x1, y1, x2, y2, x3, y3, 1e-6) {
->>>>>>> 16de5cba
                 intersections += 1
             }
         }
@@ -292,12 +272,7 @@
         let x4 = vc.x;
         let y4 = vc.y;
 
-<<<<<<< HEAD
         line_segment_intersection(x1, y1, x2, y2, x3, y3, x4, y4, true).unwrap()
-=======
-        line_segment_intersection(x1, y1, x2, y2, x3, y3, x4, y4, true)
-            .expect(format!("no intersection for triangle {:?}, {:?}, {:?}?", a, b, c).as_str())
->>>>>>> 16de5cba
     }
 }
 
@@ -307,20 +282,12 @@
 };
 
 type Point = (f64, f64);
-<<<<<<< HEAD
-
-const M_RANGE_MIN: f64 = 0.01;
-const NUMBER_OFFSPRING: i32 = 500 / 3;
-const P_FLIP_MOVE_MIN: f64 = 0.01;
-
-=======
 
 const M_RANGE_MIN: f64 = 0.01;
 const NUMBER_OFFSPRING: i32 = 500 / 3;
 const P_FLIP_MOVE_MIN: f64 = 0.01;
 const INF: f64 = 1e10;
 
->>>>>>> 16de5cba
 struct SteinerProblem {
     terminals: Vec<Point>,
     obstacles: Vec<Obstacle>,
@@ -368,19 +335,11 @@
                 (triangle[0][0], triangle[0][1]),
                 (triangle[1][0], triangle[1][1]),
                 (triangle[2][0], triangle[2][1]),
-<<<<<<< HEAD
-                1e-9,
-            ));
-        }
-
-        let mut bounds = (f64::INFINITY, 0.0, f64::INFINITY, 0.0);
-=======
                 1e-6,
             ));
         }
 
         let mut bounds = (INF, 0.0, INF, 0.0);
->>>>>>> 16de5cba
         for point in terminals.iter().chain(obstacle_corners.iter()) {
             if point.0 < bounds.0 {
                 bounds.0 = point.0
@@ -420,11 +379,7 @@
 
     fn coordinates_in_solid_obstacle(&self, coordinates: Point) -> bool {
         for obstacle in self.obstacles.iter() {
-<<<<<<< HEAD
-            if obstacle.weight == f64::INFINITY {
-=======
             if obstacle.weight == INF {
->>>>>>> 16de5cba
                 if geometry::point_in_polygon(coordinates.0, coordinates.1, &obstacle.points) {
                     return true;
                 }
@@ -459,11 +414,7 @@
 struct StOBGA {
     problem: Rc<SteinerProblem>,
     population: Vec<Instance>,
-<<<<<<< HEAD
-    ranom_generator: rand::rngs::StdRng,
-=======
     random_generator: rand::rngs::StdRng,
->>>>>>> 16de5cba
     current_generation: usize,
     child_buffer: Vec<Instance>,
 }
@@ -472,11 +423,7 @@
     fn crossover(&mut self, parent_1_index: usize, parent_2_index: usize) {
         let min_x = self.problem.bounds.0;
         let max_x = self.problem.bounds.1;
-<<<<<<< HEAD
-        let random_x_value = self.ranom_generator.gen_range(min_x..max_x);
-=======
         let random_x_value = self.random_generator.gen_range(min_x..max_x);
->>>>>>> 16de5cba
 
         let mut steiner_points_1 = Vec::new();
         let mut steiner_points_2 = Vec::new();
@@ -618,11 +565,7 @@
         let mut stobga = StOBGA {
             problem,
             population,
-<<<<<<< HEAD
-            ranom_generator: rng,
-=======
             random_generator: rng,
->>>>>>> 16de5cba
             current_generation: 0,
             child_buffer: Vec::new(),
         };
@@ -651,11 +594,7 @@
     fn tournament_select(&mut self, size: usize, to_die: bool) -> usize {
         if to_die {
             return rand::seq::index::sample(
-<<<<<<< HEAD
-                &mut self.ranom_generator,
-=======
                 &mut self.random_generator,
->>>>>>> 16de5cba
                 self.population.len(),
                 size,
             )
@@ -663,20 +602,12 @@
             .max_by(|i1, i2| {
                 let w1 = self.population[*i1].get_mst().total_weight;
                 let w2 = self.population[*i2].get_mst().total_weight;
-<<<<<<< HEAD
-                w1.partial_cmp(&w2).unwrap()
-=======
                 w1.total_cmp(&w2)
->>>>>>> 16de5cba
             })
             .unwrap();
         } else {
             return rand::seq::index::sample(
-<<<<<<< HEAD
-                &mut self.ranom_generator,
-=======
                 &mut self.random_generator,
->>>>>>> 16de5cba
                 self.population.len(),
                 size,
             )
@@ -707,11 +638,7 @@
         }
         for (child_index, population_index) in children.iter().enumerate() {
             self.child_buffer[child_index].mutate(
-<<<<<<< HEAD
-                &mut self.ranom_generator,
-=======
                 &mut self.random_generator,
->>>>>>> 16de5cba
                 p_flip_move,
                 self.current_generation,
             );
@@ -726,12 +653,7 @@
                 .as_ref()
                 .unwrap()
                 .total_weight
-<<<<<<< HEAD
-                .partial_cmp(&i2.minimum_spanning_tree.as_ref().unwrap().total_weight)
-                .unwrap()
-=======
                 .total_cmp(&i2.minimum_spanning_tree.as_ref().unwrap().total_weight)
->>>>>>> 16de5cba
         });
         self.current_generation += 1;
     }
@@ -757,18 +679,6 @@
                 .map(|&c| c)
                 .collect::<Vec<_>>();
 
-<<<<<<< HEAD
-            for i in 0..vertices.len() {
-                for j in (i + 1)..vertices.len() {
-                    let t1 = vertices[i];
-                    let t2 = vertices[j];
-                    let mut length = geometry::euclidean_distance(t1, t2);
-                    for obstacle in &self.problem.obstacles {
-                        let il =
-                            geometry::intersection_length(t1.0, t1.1, t2.0, t2.1, &obstacle.points);
-                        length -= il;
-                        length += il * obstacle.weight;
-=======
             for slice in vertices.iter().combinations(2) {
                 let t1 = *slice[0];
                 let t2 = *slice[1];
@@ -783,7 +693,6 @@
                             length -= il;
                             length += il * obstacle.weight;
                         }
->>>>>>> 16de5cba
                     }
                     distances.push(length)
                 }
@@ -819,13 +728,10 @@
                         index += 1;
                     }
                 }
-<<<<<<< HEAD
-=======
                 if distances[index] == INF {
                     total_distance = INF;
                     break;
                 }
->>>>>>> 16de5cba
                 total_distance += distances[index];
             }
 
@@ -943,28 +849,11 @@
             (0, n) => {
                 self.chromosome
                     .included_corners
-<<<<<<< HEAD
-                    .remove(&candidate_corners[rng.gen_range(0..n)]);
-=======
                     .remove(&candidate_corners[if n > 1 { rng.gen_range(0..n) } else { 0 }]);
->>>>>>> 16de5cba
             }
             (n, 0) => {
                 self.chromosome
                     .steiner_points
-<<<<<<< HEAD
-                    .remove(candidate_steiner_points[rng.gen_range(0..n)]);
-            }
-            (n, m) => {
-                if rng.gen_bool((n as f64 / m as f64).clamp(0.0, 1.0)) {
-                    self.chromosome
-                        .steiner_points
-                        .remove(candidate_steiner_points[rng.gen_range(0..n)]);
-                } else {
-                    self.chromosome
-                        .included_corners
-                        .remove(&candidate_corners[rng.gen_range(0..m)]);
-=======
                     .remove(candidate_steiner_points[if n > 1 { rng.gen_range(0..n) } else { 0 }]);
             }
             (n, m) => {
@@ -976,7 +865,6 @@
                     self.chromosome
                         .included_corners
                         .remove(&candidate_corners[if m > 1 { rng.gen_range(0..m) } else { 0 }]);
->>>>>>> 16de5cba
                 }
             }
         }
@@ -1019,15 +907,11 @@
             }
             self.chromosome.steiner_points.push(new_steiner);
         } else {
-<<<<<<< HEAD
-            let random_triple = candidates[rng.gen_range(0..candidates.len())];
-=======
             let random_triple = candidates[if candidates.len() > 1 {
                 rng.gen_range(0..candidates.len())
             } else {
                 0
             }];
->>>>>>> 16de5cba
             let p1 = self.minimum_spanning_tree.as_ref().unwrap().vertices[random_triple.0];
             let p2 = self.minimum_spanning_tree.as_ref().unwrap().vertices[random_triple.1];
             let p3 = self.minimum_spanning_tree.as_ref().unwrap().vertices[random_triple.2];
@@ -1054,16 +938,6 @@
                 let x_sign = if rng.gen_bool(0.5) { 1.0 } else { -1.0 };
                 let y_sign = if rng.gen_bool(0.5) { 1.0 } else { -1.0 };
 
-<<<<<<< HEAD
-                let mut new_x = self.chromosome.steiner_points[i].0;
-                let mut new_y = self.chromosome.steiner_points[i].1;
-
-                new_x += x_sign * rng.gen_range(M_RANGE_MIN..m_range);
-                new_y += y_sign * rng.gen_range(M_RANGE_MIN..m_range);
-
-                self.chromosome.steiner_points[i].0 = new_x;
-                self.chromosome.steiner_points[i].1 = new_y;
-=======
                 if m_range > M_RANGE_MIN {
                     let dist = Uniform::new(M_RANGE_MIN, m_range);
                     self.chromosome.steiner_points[i].0 = dist.sample(rng) * x_sign;
@@ -1072,7 +946,6 @@
                     self.chromosome.steiner_points[i].0 = M_RANGE_MIN * x_sign;
                     self.chromosome.steiner_points[i].1 = M_RANGE_MIN * y_sign;
                 }
->>>>>>> 16de5cba
             }
         }
         for i in 0..k {
@@ -1101,19 +974,9 @@
 }
 
 fn main() {
-<<<<<<< HEAD
-    std::env::set_var("RUST_BACKTRACE", "1");
-    let mut reader = csv::ReaderBuilder::new()
-        .from_path(
-            "/home/lama/Dokumente/Uni/Amsterdam/sem\
-        ester 22/Thesis/code/dataset/p618-rosenberg_suppl/\
-        TestCases/SoftObstacles/terminals5.csv",
-        )
-=======
     std::env::set_var("RUST_BACKTRACE", "full");
     let mut reader = csv::ReaderBuilder::new()
         .from_path("terminals.csv")
->>>>>>> 16de5cba
         .expect("error");
     let terminals = reader
         .records()
@@ -1131,15 +994,7 @@
         let mut current_obstacle = Obstacle::new(0.0, vec![]);
         for line in csv::ReaderBuilder::new()
             .has_headers(false)
-<<<<<<< HEAD
-            .from_path(
-                "/home/lama/Dokumente/Uni/Amsterdam/semester 22\
-            /Thesis/code/dataset/p618-rosenberg_suppl/TestCases/SoftObs\
-            tacles/obstacles5.csv",
-            )
-=======
             .from_path("obstacles.csv")
->>>>>>> 16de5cba
             .expect("could not open obstacle file")
             .records()
             .map(|u| u.unwrap())
@@ -1149,11 +1004,7 @@
                 current_obstacle = Obstacle::new(0.0, vec![]);
             } else if line.get(1) == Some("") || line.get(1) == None {
                 if &line[0] == "max" {
-<<<<<<< HEAD
-                    current_obstacle.weight = f64::INFINITY;
-=======
                     current_obstacle.weight = INF;
->>>>>>> 16de5cba
                 } else {
                     current_obstacle.weight = (&line[0]).parse().expect("bad csv");
                 }
@@ -1167,8 +1018,42 @@
         obstacles.push(current_obstacle);
     }
     let problem = SteinerProblem::new(terminals.clone(), obstacles.clone());
-<<<<<<< HEAD
     let mut stobga = StOBGA::new(Rc::new(problem), 500, 166, 166, 166);
+    let problem = SteinerProblem::new(terminals.clone(), obstacles.clone());
+    // let mut stobga = StOBGA::new(Rc::new(problem), 500, 166, 166, 166);
+    // let mut streak = (0, INF);
+    // println!("generation;average;best;chromosome");
+    // while stobga.current_generation < 1500 {
+    //     stobga.step();
+    //     if stobga.population[0].get_mst().total_weight < streak.1 {
+    //         streak = (0, stobga.population[0].get_mst().total_weight);
+    //         println!(
+    //             "{};{};{};{:?}",
+    //             stobga.current_generation,
+    //             {
+    //                 let mut avg = 0.0;
+    //                 for i in stobga.population.iter_mut() {
+    //                     avg += i.get_mst().total_weight;
+    //                 }
+    //                 avg / 500.0
+    //             },
+    //             { stobga.population[0].get_mst().total_weight },
+    //             stobga.population[0].chromosome
+    //         );
+    //     } else {
+    //         streak.0 += 1
+    //     }
+    //     if streak.0 == 200 {
+    //         break;
+    //     }
+    // }
+    let mut i = Instance{chromosome:Chromosome { steiner_points: vec![(0.8556624327025935, 0.25)], included_corners: HashSet::from([3]) },minimum_spanning_tree:None,problem:Rc::new(problem)};
+    println!("{}", i.get_mst().total_weight);
+}
+
+#[cfg(test)]
+mod test {
+    use crate::geometry::{fermat_point, intersection_length};
 
     // let mut step = 0;
     // loop {
@@ -1293,59 +1178,6 @@
     }
 }
 
-#[cfg(test)]
-mod test {
-
-=======
-    // let mut stobga = StOBGA::new(Rc::new(problem), 500, 166, 166, 166);
-    // let mut streak = (0, INF);
-    // println!("generation;average;best;chromosome");
-    // while stobga.current_generation < 1500 {
-    //     stobga.step();
-    //     if stobga.population[0].get_mst().total_weight < streak.1 {
-    //         streak = (0, stobga.population[0].get_mst().total_weight);
-    //         println!(
-    //             "{};{};{};{:?}",
-    //             stobga.current_generation,
-    //             {
-    //                 let mut avg = 0.0;
-    //                 for i in stobga.population.iter_mut() {
-    //                     avg += i.get_mst().total_weight;
-    //                 }
-    //                 avg / 500.0
-    //             },
-    //             { stobga.population[0].get_mst().total_weight },
-    //             stobga.population[0].chromosome
-    //         );
-    //     } else {
-    //         streak.0 += 1
-    //     }
-    //     if streak.0 == 200 {
-    //         break;
-    //     }
-    // }
-    let mut i = Instance{chromosome:Chromosome { steiner_points: vec![(0.8556624327025935, 0.25)], included_corners: HashSet::from([3]) },minimum_spanning_tree:None,problem:Rc::new(problem)};
-    println!("{}", i.get_mst().total_weight);
-}
-
-#[cfg(test)]
-mod test {
-    use crate::geometry::{fermat_point, intersection_length};
-
->>>>>>> 16de5cba
-    #[test]
-    fn test1() {
-        println!(
-            "{:?}",
-            crate::geometry::fermat_point(
-                (0.512, 0.414),
-                (0.43, 0.5900000000000001),
-                (0.728, 0.406),
-                1e-10
-            )
-        );
-    }
-
     #[test]
     fn test_geometry() {
         assert!(crate::geometry::point_in_polygon(
@@ -1353,8 +1185,6 @@
             0.0,
             &[(-1.0, -1.0), (1.0, 1.0), (0.0, 2.0)]
         ))
-<<<<<<< HEAD
-=======
     }
 
     #[test]
@@ -1377,13 +1207,11 @@
     }
 
     #[test]
-    fn fermat() {
-        (fermat_point(
-            (0.10671835989653337, 0.33942571694129536),
-            (0.10671835884768241, 0.33942571657478215),
-            (0.048, 0.39),
-            1e-6,
-        ));
->>>>>>> 16de5cba
+    fn test_geometry() {
+        assert!(crate::geometry::point_in_polygon(
+            0.0,
+            0.0,
+            &[(-1.0, -1.0), (1.0, 1.0), (0.0, 2.0)]
+        ))
     }
 }