--- conflicted
+++ resolved
@@ -36,12 +36,8 @@
 /// StOBGA this value is fixed at 166.
 const NUMBER_OFFSPRING: usize = POPULATION_SIZE / 3;
 /// the smallest probability by which a flip_move_mutation is going to occur.
-<<<<<<< HEAD
-// const P_FLIP_MOVE_MIN: f32 = 0.01;
-=======
 const P_FLIP_MOVE_MIN: f32 = 0.6;
 const P_FLIP_MOVE_MAX: f32 = 0.99;
->>>>>>> 40120222
 /// represents an infinitely large value without getting dangerously close to
 /// the limits of this datatype.
 const INF: f32 = 1e10;
@@ -344,19 +340,11 @@
     }
 
     fn mutate(&mut self, index: usize) {
-<<<<<<< HEAD
-        // let p_flip_move = f32::max(
-        //     1.0 - (self.current_generation as f32) / 1000.0,
-        //     P_FLIP_MOVE_MIN,
-        // );
-        if self.random_generator.gen_bool(1.0/3.0) {
-=======
         let p_flip_move = f32::max(
-            P_FLIP_MOVE_MAX * (1.0 - (self.current_generation as f32) / 1000.0),
+            1.0 - (self.current_generation as f32) / 1000.0,
             P_FLIP_MOVE_MIN,
         );
         if self.random_generator.gen_bool(p_flip_move as f64) {
->>>>>>> 40120222
             self.mutate_flip_move(index);
         } else {
             if self.random_generator.gen_bool(0.5) {
